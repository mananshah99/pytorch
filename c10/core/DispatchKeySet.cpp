--- conflicted
+++ resolved
@@ -46,19 +46,8 @@
 // math_dispatch_keyset contains all keys in backend_dispatch_keyset and
 // autograd_dispatch_keyset Alias key DispatchKey::CompositeImplicitAutograd
 // maps to [math_dispatch_keyset x full_backend_mask]
-<<<<<<< HEAD
 constexpr DispatchKeySet math_dispatch_keyset = backend_dispatch_keyset |
-    autograd_dispatch_keyset | DispatchKeySet(DispatchKey::Python)
-    // See Note [NestedTensor Not Included in Backend Keys]
-    // The caveat to that note is that nested_tensor is a special case
-    // where we would like to support composite implict kernels but not
-    // explicit kernels therefore we manually add the key to the
-    // math_dispatch_keyset
-    | DispatchKeySet{DispatchKey::NestedTensor};
-=======
-constexpr DispatchKeySet math_dispatch_keyset =
-    backend_dispatch_keyset | autograd_dispatch_keyset;
->>>>>>> 125d1880
+    autograd_dispatch_keyset | DispatchKeySet(DispatchKey::Python);
 
 DispatchKeySet getRuntimeDispatchKeySet(DispatchKey t) {
   TORCH_INTERNAL_ASSERT(t != DispatchKey::Undefined);
