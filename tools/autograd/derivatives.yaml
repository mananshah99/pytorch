--- conflicted
+++ resolved
@@ -2772,24 +2772,6 @@
 - name: _pin_memory(Tensor self, Device? device=None) -> Tensor
   self: grad
 
-<<<<<<< HEAD
-=======
-# Empty factory functions have explicit non-differentiability so that they propagate the class
-# when used with a Tensor subclass together with __torch_dispatch__.
-# All the other factory functions are composite and call into one of these.
-- name: new_empty(Tensor self, int[] size, *, ScalarType? dtype=None, Layout? layout=None, Device? device=None, bool? pin_memory=None) -> Tensor
-  self: non_differentiable
-  output_differentiability: [False]
-
-- name: new_empty.SymInt(Tensor self, SymInt[] size, *, ScalarType? dtype=None, Layout? layout=None, Device? device=None, bool? pin_memory=None) -> Tensor
-  self: non_differentiable
-  output_differentiability: [False]
-
-- name: new_empty_strided(Tensor self, int[] size, int[] stride, *, ScalarType? dtype=None, Layout? layout=None, Device? device=None, bool? pin_memory=None) -> Tensor
-  self: non_differentiable
-  output_differentiability: [False]
-
->>>>>>> 52aae5aa
 - name: _new_zeros_with_same_feature_meta(Tensor self, Tensor other, *, int self_num_batch_dims=0) -> Tensor
   self: non_differentiable
   other: non_differentiable
