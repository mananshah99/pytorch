#include <ATen/native/BinaryOps.h>

#include <type_traits>

#include <ATen/ATen.h>
#include <ATen/Dispatch.h>
#include <ATen/MemoryOverlap.h>
#include <ATen/NativeFunctions.h>
#include <ATen/native/TensorIterator.h>

#include <torch/library.h>

namespace at {
namespace meta {

TORCH_META_FUNC2(add, Tensor) (
  const Tensor& self, const Tensor& other, Scalar alpha
) {
  build_binary_op(maybe_get_output(), self, other);
  native::alpha_check(dtype(), alpha);
}

} // namespace meta


namespace native {

DEFINE_DISPATCH(add_stub);
DEFINE_DISPATCH(add_clamp_stub);
DEFINE_DISPATCH(sub_stub);
DEFINE_DISPATCH(mul_stub);
DEFINE_DISPATCH(div_true_stub);
DEFINE_DISPATCH(div_floor_stub);
DEFINE_DISPATCH(div_trunc_stub);
DEFINE_DISPATCH(remainder_stub);
DEFINE_DISPATCH(atan2_stub);
DEFINE_DISPATCH(bitwise_and_stub);
DEFINE_DISPATCH(bitwise_or_stub);
DEFINE_DISPATCH(bitwise_xor_stub);
DEFINE_DISPATCH(lshift_stub);
DEFINE_DISPATCH(rshift_stub);
DEFINE_DISPATCH(logical_and_stub);
DEFINE_DISPATCH(logical_or_stub);
DEFINE_DISPATCH(logical_xor_stub);
DEFINE_DISPATCH(lt_stub);
DEFINE_DISPATCH(le_stub);
DEFINE_DISPATCH(gt_stub);
DEFINE_DISPATCH(ge_stub);
DEFINE_DISPATCH(eq_stub);
DEFINE_DISPATCH(ne_stub);
DEFINE_DISPATCH(sigmoid_backward_stub);
DEFINE_DISPATCH(logit_backward_stub);
DEFINE_DISPATCH(tanh_backward_stub);
DEFINE_DISPATCH(maximum_stub);
DEFINE_DISPATCH(minimum_stub);
DEFINE_DISPATCH(fmod_stub);
DEFINE_DISPATCH(logaddexp_stub);
DEFINE_DISPATCH(logaddexp2_stub);
DEFINE_DISPATCH(gcd_stub);
DEFINE_DISPATCH(lcm_stub);
DEFINE_DISPATCH(hypot_stub);
DEFINE_DISPATCH(igamma_stub);
DEFINE_DISPATCH(igammac_stub);
DEFINE_DISPATCH(nextafter_stub);
DEFINE_DISPATCH(heaviside_stub);
DEFINE_DISPATCH(copysign_stub);
DEFINE_DISPATCH(xlogy_stub);

static Tensor wrapped_scalar_tensor(Scalar scalar) {
  auto tensor = scalar_to_tensor(scalar);
  tensor.unsafeGetTensorImpl()->set_wrapped_number(true);
  return tensor;
}

TORCH_IMPL_FUNC(add_out) (
  const Tensor& self, const Tensor& other, Scalar alpha, Tensor& result
) {
  add_stub(device_type(), *this, alpha);
  TORCH_INTERNAL_ASSERT(result.scalar_type() == output().dtype());
}

Tensor& add_relu_impl(
    Tensor& result, const Tensor& self, const Tensor& other, Scalar alpha) {
  auto iter = TensorIterator::binary_op(result, self, other);
  Scalar min_val;
  Scalar max_val;
  if (self.dtype() == at::kInt) {
    min_val = 0;
    max_val = std::numeric_limits<int32_t>::max();
  } else if (self.dtype() == at::kLong) {
    min_val = 0;
    max_val = std::numeric_limits<int64_t>::max();
  } else if (self.dtype() == at::kShort) {
    min_val = 0;
    max_val = std::numeric_limits<int16_t>::max();
  } else if (self.dtype() == at::kChar) {
    min_val = 0;
    max_val = std::numeric_limits<int8_t>::max();
  } else if (self.dtype() == at::kFloat) {
    min_val = 0.0;
    max_val = std::numeric_limits<float>::max();
  } else if (self.dtype() == at::kDouble) {
    min_val = 0.0;
    max_val = std::numeric_limits<double>::max();
  } else {
    TORCH_INTERNAL_ASSERT(
        "Unsupported datatype for add_relu:", self.dtype().name());
  }

  result = iter.output();
  add_clamp_stub(iter.device_type(), iter, alpha, min_val, max_val);
  return result;
}

Tensor& add_relu_out(Tensor& result, const Tensor& self, const Tensor& other, Scalar alpha) {
  return add_relu_impl(result, self, other, alpha);
}

Tensor add_relu(const Tensor& self, const Tensor& other, Scalar alpha) {
  Tensor result;
  return add_relu_impl(result, self, other, alpha);
}

Tensor& add_relu_(Tensor& self, const Tensor& other, Scalar alpha) {
  return add_relu_impl(self, self, other, alpha);
}

Tensor& copysign_out(Tensor& result, const Tensor& self, const Tensor& other) {
  auto iter = TensorIterator::binary_float_op(result, self, other);
  copysign_stub(iter.device_type(), iter);
  return result;
}

Tensor copysign(const Tensor& self, const Tensor& other) {
  Tensor result;
  auto iter = TensorIterator::binary_float_op(result, self, other);
  copysign_stub(iter.device_type(), iter);
  return iter.output();
}

Tensor& copysign_(Tensor& self, const Tensor& other) {
  return native::copysign_out(self, self, other);
}

Tensor copysign(const Tensor& self, Scalar other) {
  return native::copysign(self, wrapped_scalar_tensor(other));
}

Tensor& copysign_(Tensor& self, Scalar other) {
  return native::copysign_(self, wrapped_scalar_tensor(other));
}

Tensor& div_true_out(const Tensor& self, const Tensor& other, Tensor& result) {
  auto iter = TensorIterator::binary_float_op(result, self, other);
  div_true_stub(iter.device_type(), iter);
  if (!result.defined()) {
    result = iter.output();
  }
  return result;
}

Tensor& div_trunc_out(const Tensor& self, const Tensor& other, Tensor& result) {
  auto iter = TensorIterator::binary_op(result, self, other);
  div_trunc_stub(iter.device_type(), iter);
  if (!result.defined()) {
    result = iter.output();
  }
  return result;
}

Tensor& div_floor_out(const Tensor& self, const Tensor& other, Tensor& result) {
  auto iter = TensorIterator::binary_op(result, self, other);
  div_floor_stub(iter.device_type(), iter);
  if (!result.defined()) {
    result = iter.output();
  }
  return result;
}

Tensor& div_out(const Tensor& self, const Tensor& other, Tensor& result) {
  return div_true_out(self, other, result);
}

Tensor div(const Tensor& self, const Tensor& other) {
  Tensor result;
  div_true_out(self, other, result);
  return result;
}

Tensor& div_(Tensor& self, const Tensor& other) {
  return div_true_out(self, other, self);
}

// WARNING: There doesn't appear to be any testing for this function
// with sparse self input.
Tensor div(const Tensor& self, Scalar other) {
  return self.div(wrapped_scalar_tensor(other)); // redispatch!
}

// WARNING: This function, with a sparse self, is currently only
// exercised by DistributedDataParallelTest.test_sparse_gradients
// (you need to exercise it from C++, because this overload is never
// used for Python)
Tensor& div_(Tensor& self, Scalar other) {
  return self.div_(wrapped_scalar_tensor(other)); // redispatch!
}

Tensor& div_out(const Tensor& self, const Tensor& other, std::string rounding_mode, Tensor& result) {
  if (rounding_mode == "true") {
    return div_true_out(self, other, result);
  } else if (rounding_mode == "trunc") {
    return div_trunc_out(self, other, result);
  } else if (rounding_mode == "floor") {
    return div_floor_out(self, other, result);
  }

  TORCH_CHECK(false,
      "div expected rounding_mode to be one of 'true', 'trunc', or 'floor' "
      "but found '", rounding_mode, "'");
}

Tensor div(const Tensor& self, const Tensor& other, std::string rounding_mode) {
  Tensor result;
  native::div_out(self, other, std::move(rounding_mode), result);
  return result;
}

Tensor& div_(Tensor& self, const Tensor& other, std::string rounding_mode) {
  return native::div_out(self, other, std::move(rounding_mode), self);
}

Tensor div(const Tensor& self, Scalar other, std::string rounding_mode) {
  return self.div(wrapped_scalar_tensor(other), std::move(rounding_mode)); // redispatch!
}

Tensor& div_(Tensor& self, Scalar other, std::string rounding_mode) {
  return self.div_(wrapped_scalar_tensor(other), std::move(rounding_mode)); // redispatch!
}

// divide, alias for div
Tensor& divide_out(Tensor& result, const Tensor& self, const Tensor& other) {
  return at::div_out(result, self, other);
}

Tensor divide(const Tensor& self, const Tensor& other) {
  return self.div(other);
}

Tensor& divide_(Tensor& self, const Tensor& other) {
  return self.div_(other);
}

Tensor divide(const Tensor& self, Scalar other) {
  return self.div(other);
}

Tensor& divide_(Tensor& self, Scalar other) {
  return self.div_(other);
}

Tensor& divide_out(Tensor& result, const Tensor& self, const Tensor& other, std::string rounding_mode) {
  return at::div_out(result, self, other, std::move(rounding_mode));
}

Tensor divide(const Tensor& self, const Tensor& other, std::string rounding_mode) {
  return self.div(other, std::move(rounding_mode));
}

Tensor& divide_(Tensor& self, const Tensor& other, std::string rounding_mode) {
  return self.div_(other, std::move(rounding_mode));
}

Tensor divide(const Tensor& self, Scalar other, std::string rounding_mode) {
  return self.div(other, std::move(rounding_mode));
}

Tensor& divide_(Tensor& self, Scalar other, std::string rounding_mode) {
  return self.div_(other, std::move(rounding_mode));
}

// true_divide, an alias for div
Tensor& true_divide_out(Tensor& result, const Tensor& self, const Tensor& divisor) {
  return at::div_out(result, self, divisor);
}

Tensor true_divide(const Tensor& self, const Tensor& divisor) {
  return self.div(divisor);
}

Tensor& true_divide_(Tensor& self, const Tensor& divisor) {
  return self.div_(divisor);
}

Tensor true_divide(const Tensor& self, Scalar divisor) {
  return self.div(divisor);
}

Tensor& true_divide_(Tensor& self, Scalar divisor) {
  return self.div_(divisor);
}

Tensor& remainder_out(Tensor& result, const Tensor& self, const Tensor& other) {
  auto iter = TensorIterator::binary_op(result, self, other);
  remainder_stub(iter.device_type(), iter);
  return result;
}

Tensor remainder(const Tensor& self, const Tensor& other) {
  Tensor result;
  auto iter = TensorIterator::binary_op(result, self, other);
  remainder_stub(iter.device_type(), iter);
  return iter.output();
}

Tensor& remainder_(Tensor& self, const Tensor& other) {
  return native::remainder_out(self, self, other);
}

Tensor& floor_divide_out(Tensor& result, const Tensor& self, const Tensor& other) {
<<<<<<< HEAD
  TORCH_WARN_ONCE(
    "floor_divide rounding will change in a future version of pytorch. "
    "floor_divide currently rounds toward 0 (like the 'trunc' function NOT 'floor'). "
    "This results in incorrect rounding for negative values.\n"
    "To keep the current behavior, use torch.div(a, b, rounding_mode='trunc'), "
    "or for true floor division, use torch.div(a, b, rounding_mode='floor')."
  );
  // FIXME: Not actually doing floor division
=======
  // FIXME: Not actually doing floor division (#43874)
>>>>>>> 1601cf67
  return div_trunc_out(self, other, result);
}

Tensor floor_divide(const Tensor& self, const Tensor& other) {
  Tensor result;
  native::floor_divide_out(result, self, other);
  return result;
}

Tensor& floor_divide_(Tensor& self, const Tensor& other) {
  return native::floor_divide_out(self, self, other);
}

Tensor& mul_out(Tensor& result, const Tensor& self, const Tensor& other) {
  auto iter = TensorIterator::binary_op(result, self, other);
  mul_stub(iter.device_type(), iter);
  return result;
}

Tensor mul(const Tensor& self, const Tensor& other) {
  Tensor result;
  auto iter = TensorIterator::binary_op(result, self, other);
  mul_stub(iter.device_type(), iter);
  return iter.output();
}

Tensor& mul_(Tensor& self, const Tensor& other) {
  return native::mul_out(self, self, other);
}

Tensor mul(const Tensor& self, Scalar other) {
  return native::mul(self, wrapped_scalar_tensor(other));
}

Tensor& mul_(Tensor& self, Scalar other) {
  return native::mul_(self, wrapped_scalar_tensor(other));
}

// multiply, alias for mul
Tensor& multiply_out(Tensor& result, const Tensor& self, const Tensor& other) {
  return at::mul_out(result, self, other);
}

Tensor multiply(const Tensor& self, const Tensor& other) {
  return self.mul(other);
}

Tensor& multiply_(Tensor& self, const Tensor& other) {
  return self.mul_(other);
}

Tensor multiply(const Tensor& self, Scalar other) {
  return self.mul(other);
}

Tensor& multiply_(Tensor& self, Scalar other) {
  return self.mul_(other);
}

Tensor& sub_out(Tensor& result, const Tensor& self, const Tensor& other, Scalar alpha) {
  sub_check(self, other);
  auto iter = TensorIterator::binary_op(result, self, other);
  alpha_check(iter.dtype(), alpha);
  sub_stub(iter.device_type(), iter, alpha);
  TORCH_INTERNAL_ASSERT(result.scalar_type() == iter.output().dtype());
  return result;
}

Tensor sub(const Tensor& self, const Tensor& other, Scalar alpha) {
  sub_check(self, other);
  Tensor result;
  auto iter = TensorIterator::binary_op(result, self, other);
  alpha_check(iter.dtype(), alpha);
  sub_stub(iter.device_type(), iter, alpha);
  return iter.output();
}

Tensor& sub_(Tensor& self, const Tensor& other, Scalar alpha) {
  return native::sub_out(self, self, other, alpha);
}

Tensor sub(const Tensor& self, Scalar other, Scalar alpha) {
  return native::sub(self, wrapped_scalar_tensor(other), alpha);
}

Tensor& sub_(Tensor& self, Scalar other, Scalar alpha) {
  return native::sub_(self, wrapped_scalar_tensor(other), alpha);
}

// subtract, alias for sub
Tensor& subtract_out(Tensor& result, const Tensor& self, const Tensor& other, Scalar alpha) {
  return at::sub_out(result, self, other, alpha);
}

Tensor subtract(const Tensor& self, const Tensor& other, Scalar alpha) {
  return self.sub(other, alpha);
}

Tensor& subtract_(Tensor& self, const Tensor& other, Scalar alpha) {
  return self.sub_(other, alpha);
}

Tensor subtract(const Tensor& self, Scalar other, Scalar alpha) {
  return self.sub(other, alpha);
}

Tensor& subtract_(Tensor& self, Scalar other, Scalar alpha) {
  return self.sub_(other, alpha);
}

Tensor& sigmoid_backward_out(Tensor& result, const Tensor& grad_output, const Tensor& output) {
  auto iter = TensorIterator::binary_op(result, grad_output, output);
  sigmoid_backward_stub(iter.device_type(), iter);
  return result;
}

Tensor sigmoid_backward(const Tensor& grad_output, const Tensor& output) {
  Tensor result;
  auto iter = TensorIterator::binary_op(result, grad_output, output);
  sigmoid_backward_stub(iter.device_type(), iter);
  return iter.output();
}

Tensor& logit_backward_out(
    Tensor& result,
    const Tensor& grad_output,
    const Tensor& input,
    c10::optional<double> eps) {
  auto iter = TensorIterator::binary_op(result, grad_output, input);
  logit_backward_stub(
      iter.device_type(), iter, Scalar(eps ? eps.value() : -1.0));
  return result;
}

Tensor logit_backward(
    const Tensor& grad_output,
    const Tensor& input,
    c10::optional<double> eps) {
  Tensor result;
  auto iter = TensorIterator::binary_op(result, grad_output, input);
  logit_backward_stub(
      iter.device_type(), iter, Scalar(eps ? eps.value() : -1.0));
  return iter.output();
}

Tensor& tanh_backward_out(Tensor& result, const Tensor& grad_output, const Tensor& output) {
  auto iter = TensorIterator::binary_op(result, grad_output, output);
  tanh_backward_stub(iter.device_type(), iter);
  return result;
}

Tensor tanh_backward(const Tensor& grad_output, const Tensor& output) {
  Tensor result;
  auto iter = TensorIterator::binary_op(result, grad_output, output);
  tanh_backward_stub(iter.device_type(), iter);
  return iter.output();
}

Tensor rsub(const Tensor& self, const Tensor& other, Scalar alpha) {
  return native::sub(other, self, alpha);
}

Tensor& atan2_out(Tensor& result, const Tensor& self, const Tensor& other) {
  auto iter = TensorIterator::binary_float_op(result, self, other);
  atan2_stub(iter.device_type(), iter);
  return result;
}

Tensor atan2(const Tensor& self, const Tensor& other) {
  Tensor result;
  auto iter = TensorIterator::binary_float_op(result, self, other);
  atan2_stub(iter.device_type(), iter);
  return iter.output();
}

Tensor& atan2_(Tensor& self, const Tensor& other) {
  return native::atan2_out(self, self, other);
}

// These are still needed because we don't have C++ conversions from number
// types (int, float, etc.) to Tensor (only to Scalar). They're not exposed
// to Python.

static void check_convert(Scalar scalar, ScalarType scalarType) {
  // Validate that is possible to convert scalar to tensor dtype without overflow
  AT_DISPATCH_ALL_TYPES_AND_COMPLEX_AND3(at::ScalarType::Bool, at::ScalarType::BFloat16, at::ScalarType::Half, scalarType, "check_convert", [&]{
    scalar.to<scalar_t>();
  });
}

static Tensor wrapped_scalar_tensor_and_check_convert(Scalar scalar, Tensor tensor) {
  check_convert(scalar, tensor.scalar_type());
  return wrapped_scalar_tensor(scalar);
}

// TODO: Make this structured to undo the perf regression from native:: removal
// in call here

Tensor add(const Tensor& self, Scalar other, Scalar alpha) {
  return at::add(self, wrapped_scalar_tensor(other), alpha);
}

Tensor& add_(Tensor& self, Scalar other, Scalar alpha) {
  return self.add_(wrapped_scalar_tensor(other), alpha);
}

Tensor remainder(const Tensor& self, Scalar other) {
  Tensor other_tensor = wrapped_scalar_tensor(other);
  // FIXME: 'other' is converted to match the dtype of 'self' to retain
  //   BC with TH, but in the future, we should use normal type promotion,
  //   like in numpy
  return native::remainder(self, other_tensor.toType(self.scalar_type()));
}

Tensor& remainder_(Tensor& self, Scalar other) {
  Tensor other_tensor = wrapped_scalar_tensor(other);
  // FIXME: 'other' is converted to match the dtype of 'self' to retain
  //   BC with TH, but in the future, we should use normal type promotion,
  //   like in numpy
  return native::remainder_(self, other_tensor.toType(self.scalar_type()));
}

Tensor& remainder_out(Tensor& result, const Tensor& self, Scalar other) {
  Tensor other_tensor = wrapped_scalar_tensor(other);
  // FIXME: 'other' is converted to match the dtype of 'self' to retain
  //   BC with TH, but in the future, we should use normal type promotion,
  //   like in numpy
  return native::remainder_out(result, self, other_tensor.toType(self.scalar_type()));
}

Tensor rsub(const Tensor& self, Scalar other, Scalar alpha) {
  return native::rsub(self, wrapped_scalar_tensor(other), alpha);
}

Tensor& bitwise_and_out(Tensor& result, const Tensor& self, const Tensor& other) {
  auto iter = TensorIterator::binary_op(result, self, other);
  bitwise_and_stub(iter.device_type(), iter);
  return result;
}

Tensor bitwise_and(const Tensor& self, const Tensor& other) {
  Tensor result = at::empty({0}, self.options());
  at::bitwise_and_out(result, self, other);
  return result;
}

Tensor& bitwise_and_(Tensor& self, const Tensor& other) {
  return at::bitwise_and_out(self, self, other);
}

Tensor& bitwise_and_out(Tensor& result, const Tensor& self, Scalar other) {
  return at::bitwise_and_out(result, self, wrapped_scalar_tensor(other));
}

Tensor bitwise_and(const Tensor& self, Scalar other) {
  Tensor result = at::empty({0}, self.options());
  return at::bitwise_and_out(result, self, other);
}

Tensor& bitwise_and_(Tensor& self, Scalar other) {
  return at::bitwise_and_out(self, self, other);
}

// Legacy and interfaces. They are aliased to bitwise_and* functions
Tensor __and__(const Tensor& self, const Tensor& other) {
  return at::bitwise_and(self, other);
}

Tensor __and__(const Tensor& self, Scalar other) {
  return at::bitwise_and(self, other);
}

Tensor& __iand__(Tensor& self, const Tensor& other) {
  return self.bitwise_and_(other);
}

Tensor& __iand__(Tensor& self, Scalar other) {
  return self.bitwise_and_(other);
}

Tensor& bitwise_or_out(Tensor& result, const Tensor& self, const Tensor& other) {
  auto iter = TensorIterator::binary_op(result, self, other);
  bitwise_or_stub(iter.device_type(), iter);
  return result;
}

Tensor bitwise_or(const Tensor& self, const Tensor& other) {
  Tensor result = at::empty({0}, self.options());
  at::bitwise_or_out(result, self, other);
  return result;
}

Tensor& bitwise_or_(Tensor& self, const Tensor& other) {
  return at::bitwise_or_out(self, self, other);
}

Tensor& bitwise_or_out(Tensor& result, const Tensor& self, Scalar other) {
  return at::bitwise_or_out(result, self, wrapped_scalar_tensor(other));
}

Tensor bitwise_or(const Tensor& self, Scalar other) {
  Tensor result = at::empty({0}, self.options());
  return at::bitwise_or_out(result, self, other);
}

Tensor& bitwise_or_(Tensor& self, Scalar other) {
  return at::bitwise_or_out(self, self, other);
}

// Legacy or interfaces. They are aliased to bitwise_or* functions
Tensor __or__(const Tensor& self, const Tensor& other) {
  return at::bitwise_or(self, other);
}

Tensor __or__(const Tensor& self, Scalar other) {
  return at::bitwise_or(self, other);
}

Tensor& __ior__(Tensor& self, const Tensor& other) {
  return self.bitwise_or_(other);
}

Tensor& __ior__(Tensor& self, Scalar other) {
  return self.bitwise_or_(other);
}

Tensor& bitwise_xor_out(Tensor& result, const Tensor& self, const Tensor& other) {
  auto iter = TensorIterator::binary_op(result, self, other);
  bitwise_xor_stub(iter.device_type(), iter);
  return result;
}

Tensor bitwise_xor(const Tensor& self, const Tensor& other) {
  Tensor result = at::empty({0}, self.options());
  at::bitwise_xor_out(result, self, other);
  return result;
}

Tensor& bitwise_xor_(Tensor& self, const Tensor& other) {
  return at::bitwise_xor_out(self, self, other);
}

Tensor& bitwise_xor_out(Tensor& result, const Tensor& self, Scalar other) {
  return at::bitwise_xor_out(result, self, wrapped_scalar_tensor(other));
}

Tensor bitwise_xor(const Tensor& self, Scalar other) {
  Tensor result = at::empty({0}, self.options());
  return at::bitwise_xor_out(result, self, other);
}

Tensor& bitwise_xor_(Tensor& self, Scalar other) {
  return at::bitwise_xor_out(self, self, other);
}

// Legacy xor interfaces. They are aliased to bitwise_xor* functions
Tensor __xor__(const Tensor& self, const Tensor& other) {
  return at::bitwise_xor(self, other);
}

Tensor __xor__(const Tensor& self, Scalar other) {
  return at::bitwise_xor(self, other);
}

Tensor& __ixor__(Tensor& self, const Tensor& other) {
  return self.bitwise_xor_(other);
}

Tensor& __ixor__(Tensor& self, Scalar other) {
  return self.bitwise_xor_(other);
}

Tensor __lshift__(const Tensor& self, const Tensor& other) {
  Tensor result;
  auto iter = TensorIterator::binary_op(result, self, other);
  lshift_stub(iter.device_type(), iter);
  return iter.output();
}

Tensor __lshift__(const Tensor& self, Scalar other) {
  Tensor result;
  auto wrapper = wrapped_scalar_tensor(other).toType(self.scalar_type());
  auto iter = TensorIterator::binary_op(result, self, wrapper);
  lshift_stub(iter.device_type(), iter);
  return iter.output();
}

Tensor& __ilshift__(Tensor& self, const Tensor& other) {
  auto iter = TensorIterator::binary_op(self, self, other);
  lshift_stub(iter.device_type(), iter);
  return self;
}

Tensor& __ilshift__(Tensor& self, Scalar other) {
  auto wrapper = wrapped_scalar_tensor(other).toType(self.scalar_type());
  auto iter = TensorIterator::binary_op(self, self, wrapper);
  lshift_stub(iter.device_type(), iter);
  return self;
}

Tensor __rshift__(const Tensor& self, const Tensor& other) {
  Tensor result;
  auto iter = TensorIterator::binary_op(result, self, other);
  rshift_stub(iter.device_type(), iter);
  return iter.output();
}

Tensor __rshift__(const Tensor& self, Scalar other) {
  Tensor result;
  auto wrapper = wrapped_scalar_tensor(other).toType(self.scalar_type());
  auto iter = TensorIterator::binary_op(result, self, wrapper);
  rshift_stub(iter.device_type(), iter);
  return iter.output();
}

Tensor& __irshift__(Tensor& self, const Tensor& other) {
  auto iter = TensorIterator::binary_op(self, self, other);
  rshift_stub(iter.device_type(), iter);
  return self;
}

Tensor& __irshift__(Tensor& self, Scalar other) {
  auto wrapper = wrapped_scalar_tensor(other).toType(self.scalar_type());
  auto iter = TensorIterator::binary_op(self, self, wrapper);
  rshift_stub(iter.device_type(), iter);
  return self;
}

template <typename Stub>
Tensor& comparison_op_out(Tensor& result, const Tensor& self, const Tensor& other, Stub& stub) {
  // Validate that is possible to convert zero-dim tensor's dtype to other dtype without overflow
  if (self.scalar_type() != other.scalar_type()) {
    if (self.dim() != 0 && other.dim() == 0) {
      check_convert(other.item(), self.scalar_type());
    } else if (self.dim() == 0 && other.dim() != 0) {
      check_convert(self.item(), other.scalar_type());
    }
  }
  auto iter = TensorIterator::comparison_op(result, self, other);
  stub(iter.device_type(), iter);
  return result;
}

template <typename OutImpl>
Tensor comparison_op(const Tensor& self, const Tensor& other, OutImpl& out_impl) {
  Tensor result = at::empty({0}, self.options().dtype(kBool));
  return out_impl(result, self, other);
}

// To avoid overflow during type promotion we will check that both dtypes of self and other are same
template <typename OutImpl>
Tensor& comparison_op_(Tensor& self, const Tensor& other, OutImpl& out_impl) {
  TORCH_CHECK(self.dtype() == other.dtype(),
              "Expected object of scalar type ", self.dtype(), " but got scalar type ",
              other.dtype(), " for argument 'other'");
  return out_impl(self, self, other);
}

// validates that is possible to convert Scalar other to self's dtype without overflow.
// This behavior is unique to comparison ops; arithmetic operations don't do this.
// In the future, we should reconsider this inconsistency and decide if we want to add the same check to arithmetic ops.
template <typename OutImpl>
Tensor& comparison_op_out(Tensor& result, const Tensor& self, Scalar other, OutImpl& out_impl) {
  return out_impl(result, self, wrapped_scalar_tensor_and_check_convert(other, self));
}

template <typename OutImpl>
Tensor comparison_op(const Tensor& self, Scalar other, OutImpl& out_impl) {
  return comparison_op(self, wrapped_scalar_tensor_and_check_convert(other, self), out_impl);
}

template <typename OutImpl>
Tensor& comparison_op_(Tensor& self, Scalar other, OutImpl& out_impl) {
  return out_impl(self, self, wrapped_scalar_tensor_and_check_convert(other, self));
}

// We need explicit cast to OutFunc because each *_out func is overloaded twice. Without An explicit cast, merely
// referring to *_out function is ambiguious.
using OutFunc = std::add_const<Tensor&(&)(Tensor&, const Tensor&, const Tensor&)>::type;

Tensor& lt_out(Tensor& result, const Tensor& self, const Tensor& other) { return comparison_op_out(result, self, other, lt_stub); }
Tensor lt(const Tensor& self, const Tensor& other) { return comparison_op(self, other, static_cast<OutFunc>(at::lt_out)); }
Tensor& lt_(Tensor& self, const Tensor& other) { return comparison_op_(self, other, static_cast<OutFunc>(at::lt_out)); }
Tensor& lt_out(Tensor& result, const Tensor& self, Scalar other) { return comparison_op_out(result, self, other, static_cast<OutFunc>(at::lt_out)); }
Tensor lt(const Tensor& self, Scalar other) { return comparison_op(self, other, static_cast<OutFunc>(at::lt_out)); }
Tensor& lt_(Tensor& self, Scalar other) { return comparison_op_(self, other, static_cast<OutFunc>(at::lt_out)); }

// less, alias for torch.lt
Tensor& less_out(Tensor& result, const Tensor& self, const Tensor& other) { return at::lt_out(result, self, other); }
Tensor less(const Tensor& self, const Tensor& other) { return self.lt(other); }
Tensor& less_(Tensor& self, const Tensor& other) { return self.lt_(other); }
Tensor& less_out(Tensor& result, const Tensor& self, Scalar other) { return at::lt_out(result, self, other); }
Tensor less(const Tensor& self, Scalar other) { return self.lt(other); }
Tensor& less_(Tensor& self, Scalar other) { return self.lt_(other); }

Tensor& le_out(Tensor& result, const Tensor& self, const Tensor& other) { return comparison_op_out(result, self, other, le_stub); }
Tensor le(const Tensor& self, const Tensor& other) { return comparison_op(self, other, static_cast<OutFunc>(at::le_out)); }
Tensor& le_(Tensor& self, const Tensor& other) { return comparison_op_(self, other, static_cast<OutFunc>(at::le_out)); }
Tensor& le_out(Tensor& result, const Tensor& self, Scalar other) { return comparison_op_out(result, self, other, static_cast<OutFunc>(at::le_out)); }
Tensor le(const Tensor& self, Scalar other) { return comparison_op(self, other, static_cast<OutFunc>(at::le_out)); }
Tensor& le_(Tensor& self, Scalar other) { return comparison_op_(self, other, static_cast<OutFunc>(at::le_out)); }

// less_equal, alias for torch.le
Tensor& less_equal_out(Tensor& result, const Tensor& self, const Tensor& other) { return at::le_out(result, self, other); }
Tensor less_equal(const Tensor& self, const Tensor& other) { return self.le(other); }
Tensor& less_equal_(Tensor& self, const Tensor& other) { return self.le_(other); }
Tensor& less_equal_out(Tensor& result, const Tensor& self, Scalar other) { return at::le_out(result, self, other); }
Tensor less_equal(const Tensor& self, Scalar other) { return self.le(other); }
Tensor& less_equal_(Tensor& self, Scalar other) { return self.le_(other); }

Tensor& gt_out(Tensor& result, const Tensor& self, const Tensor& other) { return comparison_op_out(result, self, other, gt_stub); }
Tensor gt(const Tensor& self, const Tensor& other) { return comparison_op(self, other, static_cast<OutFunc>(at::gt_out)); }
Tensor& gt_(Tensor& self, const Tensor& other) { return comparison_op_(self, other, static_cast<OutFunc>(at::gt_out)); }
Tensor& gt_out(Tensor& result, const Tensor& self, Scalar other) { return comparison_op_out(result, self, other, static_cast<OutFunc>(at::gt_out)); }
Tensor gt(const Tensor& self, Scalar other) { return comparison_op(self, other, static_cast<OutFunc>(at::gt_out)); }
Tensor& gt_(Tensor& self, Scalar other) { return comparison_op_(self, other, static_cast<OutFunc>(at::gt_out)); }

// greater, alias for torch.gt
Tensor& greater_out(Tensor& result, const Tensor& self, const Tensor& other) { return at::gt_out(result, self, other); }
Tensor greater(const Tensor& self, const Tensor& other) { return self.gt(other); }
Tensor& greater_(Tensor& self, const Tensor& other) { return self.gt_(other); }
Tensor& greater_out(Tensor& result, const Tensor& self, Scalar other) { return at::gt_out(result, self, other); }
Tensor greater(const Tensor& self, Scalar other) { return self.gt(other); }
Tensor& greater_(Tensor& self, Scalar other) { return self.gt_(other); }

Tensor& ge_out(Tensor& result, const Tensor& self, const Tensor& other) { return comparison_op_out(result, self, other, ge_stub); }
Tensor ge(const Tensor& self, const Tensor& other) { return comparison_op(self, other, static_cast<OutFunc>(at::ge_out)); }
Tensor& ge_(Tensor& self, const Tensor& other) { return comparison_op_(self, other, static_cast<OutFunc>(at::ge_out)); }
Tensor& ge_out(Tensor& result, const Tensor& self, Scalar other) { return comparison_op_out(result, self, other, static_cast<OutFunc>(at::ge_out)); }
Tensor ge(const Tensor& self, Scalar other) { return comparison_op(self, other, static_cast<OutFunc>(at::ge_out)); }
Tensor& ge_(Tensor& self, Scalar other) { return comparison_op_(self, other, static_cast<OutFunc>(at::ge_out)); }

// greater_equal, alias for torch.ge
Tensor& greater_equal_out(Tensor& result, const Tensor& self, const Tensor& other) { return at::ge_out(result, self, other); }
Tensor greater_equal(const Tensor& self, const Tensor& other) { return self.ge(other); }
Tensor& greater_equal_(Tensor& self, const Tensor& other) { return self.ge_(other); }
Tensor& greater_equal_out(Tensor& result, const Tensor& self, Scalar other) { return at::ge_out(result, self, other); }
Tensor greater_equal(const Tensor& self, Scalar other) { return self.ge(other); }
Tensor& greater_equal_(Tensor& self, Scalar other) { return self.ge_(other); }

Tensor& eq_out(Tensor& result, const Tensor& self, const Tensor& other) { return comparison_op_out(result, self, other, eq_stub); }
Tensor eq(const Tensor& self, const Tensor& other) { return comparison_op(self, other, static_cast<OutFunc>(at::eq_out)); }
Tensor& eq_(Tensor& self, const Tensor& other) { return comparison_op_(self, other, static_cast<OutFunc>(at::eq_out)); }
Tensor& eq_out(Tensor& result, const Tensor& self, Scalar other) { return comparison_op_out(result, self, other, static_cast<OutFunc>(at::eq_out)); }
Tensor eq(const Tensor& self, Scalar other) { return comparison_op(self, other, static_cast<OutFunc>(at::eq_out)); }
Tensor& eq_(Tensor& self, Scalar other) { return comparison_op_(self, other, static_cast<OutFunc>(at::eq_out)); }

Tensor& ne_out(Tensor& result, const Tensor& self, const Tensor& other) { return comparison_op_out(result, self, other, ne_stub); }
Tensor ne(const Tensor& self, const Tensor& other) { return comparison_op(self, other, static_cast<OutFunc>(at::ne_out)); }
Tensor& ne_(Tensor& self, const Tensor& other) { return comparison_op_(self, other, static_cast<OutFunc>(at::ne_out)); }
Tensor& ne_out(Tensor& result, const Tensor& self, Scalar other) { return comparison_op_out(result, self, other, static_cast<OutFunc>(at::ne_out)); }
Tensor ne(const Tensor& self, Scalar other) { return comparison_op(self, other, static_cast<OutFunc>(at::ne_out)); }
Tensor& ne_(Tensor& self, Scalar other) { return comparison_op_(self, other, static_cast<OutFunc>(at::ne_out)); }

// not_equal, alias for torch.ne
Tensor& not_equal_out(Tensor& result, const Tensor& self, const Tensor& other) { return at::ne_out(result, self, other); }
Tensor not_equal(const Tensor& self, const Tensor& other) { return self.ne(other); }
Tensor& not_equal_(Tensor& self, const Tensor& other) { return self.ne_(other); }
Tensor& not_equal_out(Tensor& result, const Tensor& self, Scalar other) { return at::ne_out(result, self, other); }
Tensor not_equal(const Tensor& self, Scalar other) { return self.ne(other); }
Tensor& not_equal_(Tensor& self, Scalar other) { return self.ne_(other); }

Tensor& logical_and_out(Tensor& result, const Tensor& self, const Tensor& other) { return comparison_op_out(result, self, other, logical_and_stub); }
Tensor logical_and(const Tensor& self, const Tensor& other) { return comparison_op(self, other, static_cast<OutFunc>(at::logical_and_out)); }
Tensor& logical_and_(Tensor& self, const Tensor& other) { return comparison_op_(self, other, static_cast<OutFunc>(at::logical_and_out)); }
Tensor& logical_and_out(Tensor& result, const Tensor& self, Scalar other) { return comparison_op_out(result, self, other, static_cast<OutFunc>(at::logical_and_out)); }
Tensor logical_and(const Tensor& self, Scalar other) { return comparison_op(self, other, static_cast<OutFunc>(at::logical_and_out)); }
Tensor& logical_and_(Tensor& self, Scalar other) { return comparison_op_(self, other, static_cast<OutFunc>(at::logical_and_out)); }

Tensor& logical_or_out(Tensor& result, const Tensor& self, const Tensor& other) { return comparison_op_out(result, self, other, logical_or_stub); }
Tensor logical_or(const Tensor& self, const Tensor& other) { return comparison_op(self, other, static_cast<OutFunc>(at::logical_or_out)); }
Tensor& logical_or_(Tensor& self, const Tensor& other) { return comparison_op_(self, other, static_cast<OutFunc>(at::logical_or_out)); }
Tensor& logical_or_out(Tensor& result, const Tensor& self, Scalar other) { return comparison_op_out(result, self, other, static_cast<OutFunc>(at::logical_or_out)); }
Tensor logical_or(const Tensor& self, Scalar other) { return comparison_op(self, other, static_cast<OutFunc>(at::logical_or_out)); }
Tensor& logical_or_(Tensor& self, Scalar other) { return comparison_op_(self, other, static_cast<OutFunc>(at::logical_or_out)); }

Tensor& logical_xor_out(Tensor& result, const Tensor& self, const Tensor& other) { return comparison_op_out(result, self, other, logical_xor_stub); }
Tensor logical_xor(const Tensor& self, const Tensor& other) { return comparison_op(self, other, static_cast<OutFunc>(at::logical_xor_out)); }
Tensor& logical_xor_(Tensor& self, const Tensor& other) { return comparison_op_(self, other, static_cast<OutFunc>(at::logical_xor_out)); }
Tensor& logical_xor_out(Tensor& result, const Tensor& self, Scalar other) { return comparison_op_out(result, self, other, static_cast<OutFunc>(at::logical_xor_out)); }
Tensor logical_xor(const Tensor& self, Scalar other) { return comparison_op(self, other, static_cast<OutFunc>(at::logical_xor_out)); }
Tensor& logical_xor_(Tensor& self, Scalar other) { return comparison_op_(self, other, static_cast<OutFunc>(at::logical_xor_out)); }

Tensor& maximum_out(Tensor& result, const Tensor& self, const Tensor& other) {
  TORCH_CHECK(!self.is_complex() && !other.is_complex(), "maximum does not support complex inputs.");

  auto iter = TensorIterator::binary_op(result, self, other);
  maximum_stub(iter.device_type(), iter);
  return result;
}

Tensor maximum(const Tensor& self, const Tensor& other) {
  TORCH_CHECK(!self.is_complex() && !other.is_complex(), "maximum does not support complex inputs.");

  Tensor result;
  auto iter = TensorIterator::binary_op(result, self, other);
  maximum_stub(iter.device_type(), iter);
  return iter.output();
}

// binary max, alias for maximum
Tensor& max_out(Tensor& result, const Tensor& self, const Tensor& other) {
  return at::maximum_out(result, self, other);
}

Tensor max(const Tensor& self, const Tensor& other) {
  return at::maximum(self, other);
}

Tensor& minimum_out(Tensor& result, const Tensor& self, const Tensor& other) {
  TORCH_CHECK(!self.is_complex() && !other.is_complex(), "minimum does not support complex inputs.");

  auto iter = TensorIterator::binary_op(result, self, other);
  minimum_stub(iter.device_type(), iter);
  return result;
}

Tensor minimum(const Tensor& self, const Tensor& other) {
  TORCH_CHECK(!self.is_complex() && !other.is_complex(), "minimum does not support complex inputs.");

  Tensor result;
  auto iter = TensorIterator::binary_op(result, self, other);
  minimum_stub(iter.device_type(), iter);
  return iter.output();
}

// binary min, alias for minimum
Tensor& min_out(Tensor& result, const Tensor& self, const Tensor& other) {
  return at::minimum_out(result, self, other);
}

Tensor min(const Tensor& self, const Tensor& other) {
  return at::minimum(self, other);
}

Tensor floor_divide(const Tensor& self, Scalar other) {
  return at::floor_divide(self, wrapped_scalar_tensor(other));
}

Tensor& floor_divide_(Tensor& self, Scalar other) {
  return at::floor_divide_out(self, self, wrapped_scalar_tensor(other));
}

Tensor& fmod_out(Tensor & result, const Tensor& self, const Tensor& other) {
  auto iter = TensorIterator::binary_op(result, self, other);
  fmod_stub(iter.device_type(), iter);
  return result;
}

Tensor& fmod_out(Tensor & result, const Tensor& self, Scalar other) {
  Tensor other_tensor = wrapped_scalar_tensor(other);
  // FIXME: 'other' is converted to match the dtype of 'self' to retain
  //   BC with TH, but in the future, we should use normal type promotion,
  //   like in numpy
  // Issue #47779: https://github.com/pytorch/pytorch/issues/47779
  at::fmod_out(result, self, other_tensor.to(self.dtype()));
  return result;
}

Tensor fmod(const Tensor& self, const Tensor & other) {
  Tensor result;
  auto iter = TensorIterator::binary_op(result, self, other);
  fmod_stub(iter.device_type(), iter);
  return iter.output();
}

Tensor fmod(const Tensor& self, Scalar other) {
  Tensor other_tensor = wrapped_scalar_tensor(other);
  // FIXME: 'other' is converted to match the dtype of 'self' to retain
  //   BC with TH, but in the future, we should use normal type promotion,
  //   like in numpy
  // Issue #47779: https://github.com/pytorch/pytorch/issues/47779
  return native::fmod(self, other_tensor.to(self.dtype()));
}

Tensor& fmod_(Tensor& self, const Tensor& other) {
  return native::fmod_out(self, self, other);
}

Tensor& fmod_(Tensor& self, Scalar other) {
  return native::fmod_out(self, self, other);
}

Tensor& logaddexp_out(Tensor& result, const Tensor& self, const Tensor& other) {
  auto iter = TensorIterator::binary_op(result, self, other);
  logaddexp_stub(iter.device_type(), iter);
  return result;
}

Tensor logaddexp(const Tensor& self, const Tensor& other) {
  Tensor result = at::empty({0}, self.options());
  return at::logaddexp_out(result, self, other);
}

Tensor& logaddexp2_out(Tensor& result, const Tensor& self, const Tensor& other) {
  auto iter = TensorIterator::binary_op(result, self, other);
  logaddexp2_stub(iter.device_type(), iter);
  return result;
}

Tensor logaddexp2(const Tensor& self, const Tensor& other) {
  Tensor result = at::empty({0}, self.options());
  return at::logaddexp2_out(result, self, other);
}

Tensor& gcd_out(Tensor& result, const Tensor& self, const Tensor& other) {
  auto iter = TensorIterator::binary_op(result, self, other);
  gcd_stub(iter.device_type(), iter);
  return result;
}

Tensor gcd(const Tensor& self, const Tensor& other) {
  Tensor result = at::empty({0}, self.options());
  return at::gcd_out(result, self, other);
}

Tensor& gcd_(Tensor& self, const Tensor& other) {
  return at::gcd_out(self, self, other);
}

Tensor& lcm_out(Tensor& result, const Tensor& self, const Tensor& other) {
  auto iter = TensorIterator::binary_op(result, self, other);
  lcm_stub(iter.device_type(), iter);
  return result;
}

Tensor lcm(const Tensor& self, const Tensor& other) {
  Tensor result = at::empty({0}, self.options());
  return at::lcm_out(result, self, other);
}

Tensor& lcm_(Tensor& self, const Tensor& other) {
  return at::lcm_out(self, self, other);
}

Tensor& hypot_out(Tensor& result, const Tensor& self, const Tensor& other) {
  auto iter = TensorIterator::binary_op(result, self, other);
  hypot_stub(iter.device_type(), iter);
  return result;
}

Tensor hypot(const Tensor& self, const Tensor& other) {
  Tensor result;
  auto iter = TensorIterator::binary_op(result, self, other);
  hypot_stub(iter.device_type(), iter);
  return iter.output();
}

Tensor& hypot_(Tensor& self, const Tensor& other) {
  return at::hypot_out(self, self, other);
}

Tensor& igamma_out(Tensor& result, const Tensor& self, const Tensor& other) {
  auto iter = TensorIterator::binary_op(result, self, other);
  igamma_stub(iter.device_type(), iter);
  return result;
}

Tensor igamma(const Tensor& self, const Tensor& other) {
  Tensor result;
  auto iter = TensorIterator::binary_op(result, self, other);
  igamma_stub(iter.device_type(), iter);
  return iter.output();
}

Tensor& igamma_(Tensor& self, const Tensor& other) {
  return at::igamma_out(self, self, other);
}

Tensor& igammac_out(Tensor& result, const Tensor& self, const Tensor& other) {
  auto iter = TensorIterator::binary_op(result, self, other);
  igammac_stub(iter.device_type(), iter);
  return result;
}

Tensor igammac(const Tensor& self, const Tensor& other) {
  Tensor result;
  auto iter = TensorIterator::binary_op(result, self, other);
  igammac_stub(iter.device_type(), iter);
  return iter.output();
}

Tensor& igammac_(Tensor& self, const Tensor& other) {
  return at::igammac_out(self, self, other);
}

Tensor& nextafter_out(Tensor& result, const Tensor& self, const Tensor& other) {
  auto iter = TensorIterator::binary_op(result, self, other);
  nextafter_stub(iter.device_type(), iter);
  return result;
}

Tensor nextafter(const Tensor& self, const Tensor& other) {
  Tensor result;
  auto iter = TensorIterator::binary_op(result, self, other);
  nextafter_stub(iter.device_type(), iter);
  return iter.output();
}

Tensor& nextafter_(Tensor& self, const Tensor& other) {
  return at::nextafter_out(self, self, other);
}

// Note: this function is only for testing.
// It is undocumented and should not be used outside of tests.
Tensor _test_serialization_subcmul(const Tensor& self, const Tensor& other, Scalar alpha) {
  return self - (other * alpha);
}

Tensor& heaviside_out(Tensor& result, const Tensor& self, const Tensor& values) {
  TORCH_CHECK(!self.is_complex() && !result.is_complex() && !values.is_complex(),
              "heaviside is not yet implemented for complex tensors.");
  TORCH_CHECK(self.dtype() == values.dtype() &&  result.dtype() == self.dtype(),
              "heaviside is not yet implemented for tensors with different dtypes.");

  auto iter = TensorIterator::binary_op(result, self, values);
  heaviside_stub(iter.device_type(), iter);
  return result;
}

Tensor heaviside(const Tensor& self, const Tensor& values) {
  TORCH_CHECK(!self.is_complex() && !values.is_complex(),
              "heaviside is not yet implemented for complex tensors.");
  TORCH_CHECK(self.dtype() == values.dtype(),
              "heaviside is not yet implemented for tensors with different dtypes.");

  Tensor result;
  auto iter = TensorIterator::binary_op(result, self, values);
  heaviside_stub(iter.device_type(), iter);
  return iter.output();
}

Tensor& heaviside_(Tensor& self, const Tensor& values) {
  return at::heaviside_out(self, self, values);
}

Tensor& ldexp_out(Tensor& result, const Tensor& self, const Tensor& other) {
  return at::mul_out(result, self, at::pow(2.0, other));
}

Tensor ldexp(const Tensor& self, const Tensor& other) {
  return at::mul(self, at::pow(2.0, other));
}

Tensor& ldexp_(Tensor& self, const Tensor& other) {
  return at::ldexp_out(self, self, other);
}

Tensor& xlogy_out(Tensor& result, const Tensor& self, const Tensor& other) {
  auto iter = TensorIterator::binary_float_op(result, self, other);
  xlogy_stub(iter.device_type(), iter);
  return result;
}

Tensor& xlogy_out(Tensor& result, Scalar self, const Tensor& other) {
  return at::xlogy_out(result, wrapped_scalar_tensor(self), other);
}

Tensor& xlogy_out(Tensor& result, const Tensor& self, Scalar other) {
  return at::xlogy_out(result, self, wrapped_scalar_tensor(other));
}

Tensor xlogy(const Tensor& x, const Tensor& y) {
  Tensor result;
  auto iter = TensorIterator::binary_float_op(result, x, y);
  xlogy_stub(iter.device_type(), iter);
  return iter.output();
}

Tensor xlogy(Scalar x, const Tensor& y) {
  return at::xlogy(wrapped_scalar_tensor(x), y);
}

Tensor xlogy(const Tensor& x, Scalar y) {
  return at::xlogy(x, wrapped_scalar_tensor(y));
}

Tensor& xlogy_(Tensor& x, const Tensor& y) {
  return at::xlogy_out(x, x, y);
}

Tensor& xlogy_(Tensor& x, Scalar y) {
  return at::xlogy_out(x, x, wrapped_scalar_tensor(y));
}

} // namespace native
} // namespace at<|MERGE_RESOLUTION|>--- conflicted
+++ resolved
@@ -317,7 +317,6 @@
 }
 
 Tensor& floor_divide_out(Tensor& result, const Tensor& self, const Tensor& other) {
-<<<<<<< HEAD
   TORCH_WARN_ONCE(
     "floor_divide rounding will change in a future version of pytorch. "
     "floor_divide currently rounds toward 0 (like the 'trunc' function NOT 'floor'). "
@@ -325,10 +324,7 @@
     "To keep the current behavior, use torch.div(a, b, rounding_mode='trunc'), "
     "or for true floor division, use torch.div(a, b, rounding_mode='floor')."
   );
-  // FIXME: Not actually doing floor division
-=======
   // FIXME: Not actually doing floor division (#43874)
->>>>>>> 1601cf67
   return div_trunc_out(self, other, result);
 }
 
