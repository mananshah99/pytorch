#include <ATen/native/vulkan/ops/Common.h>
#include <torch/library.h>

namespace at {
namespace native {
namespace vulkan {
namespace ops {
namespace {

using namespace api::utils;

Tensor batch_norm(
    const at::Tensor& input_arg,
    const c10::optional<Tensor>& weight_opt /* optional */,
    const c10::optional<Tensor>& bias_opt /* optional */,
    const c10::optional<Tensor>& running_mean_opt /* optional */,
    const c10::optional<Tensor>& running_var_opt /* optional */,
    bool training,
    double /* momentum, not used in eval mode */,
    double eps,
    bool /* cudnn_enable, deprecated */) {

  TORCH_CHECK(
      !training,
      "Vulkan batchnorm only supports evaluation mode.");
  TORCH_CHECK(
      weight_opt && weight_opt->defined() && bias_opt && bias_opt->defined(),
      "Vulkan batchnorm expects weight and bias arguments to be defined");
  TORCH_CHECK(
      running_mean_opt && running_mean_opt->defined(),
      "running_mean must be defined in evaluation mode.");
  TORCH_CHECK(
      running_var_opt && running_var_opt->defined(),
      "running_var must be defined in evaluation mode.");
  TORCH_CHECK(
      input_arg.dim() == 4,
      "Vulkan batchnorm expects 4-dim input!");
  TORCH_CHECK(
      channels_size(input_arg) % 4 == 0,
      "Vulkan batchnorm expects channel dim to be multiple of 4!");

  const Tensor input = input_arg.is_vulkan() ? input_arg : input_arg.vulkan();
  const vTensor& v_input = convert(input);
  const IntArrayRef v_input_sizes = v_input.sizes();

  auto num_features = v_input.sizes()[1];
  auto channels_ext = num_features / 4;

  const Tensor weight_opt_3d = weight_opt->reshape({num_features, 1, 1});
  const Tensor weight = weight_opt_3d.is_vulkan() ? weight_opt_3d : weight_opt_3d.vulkan();
  const vTensor& v_weight = convert(weight);
  TORCH_CHECK(
      weight.numel() == num_features,
      "weight tensor should contain ", num_features, " elements!");

  const Tensor bias_opt_3d = bias_opt->reshape({num_features, 1, 1});
  const Tensor bias = bias_opt_3d.is_vulkan() ? bias_opt_3d : bias_opt_3d.vulkan();
  const vTensor& v_bias = convert(bias);
  TORCH_CHECK(
      bias.numel() == num_features,
      "bias tensor should contain ", num_features, " elements!");

  const Tensor running_mean_opt_3d = running_mean_opt->reshape({num_features, 1, 1});
  const Tensor running_mean = running_mean_opt_3d.is_vulkan() ? running_mean_opt_3d : running_mean_opt_3d.vulkan();
  const vTensor& v_running_mean = convert(running_mean);
  TORCH_CHECK(
      running_mean.numel() == num_features,
      "running mean tensor should contain ", num_features, " elements!");

  const Tensor running_var_opt_3d = running_var_opt->reshape({num_features, 1, 1});
  const Tensor running_var = running_var_opt_3d.is_vulkan() ? running_var_opt_3d : running_var_opt_3d.vulkan();
  const vTensor& v_running_var = convert(running_var);
  TORCH_CHECK(
      running_var.numel() == num_features,
      "running var tensor should contain ", num_features, " elements!");

  api::Context* const context = api::context();

  vTensor v_output{
    context,
    v_input_sizes,
    v_input.options(),
  };

  const struct Block final {
    uvec3 iextents;
    int32_t channels_ext;
    float epsilon;
  } block {
    v_output.extents(),
    safe_downcast<int32_t>(channels_ext),
    safe_downcast<float>(eps)
  };

  api::UniformParamsBuffer params(context, block);
  api::PipelineBarrier pipeline_barrier{};

  context->submit_compute_job(
<<<<<<< HEAD
      // shader layout signature
      {
        VK_DESCRIPTOR_TYPE_STORAGE_IMAGE,
        VK_DESCRIPTOR_TYPE_COMBINED_IMAGE_SAMPLER,
        VK_DESCRIPTOR_TYPE_COMBINED_IMAGE_SAMPLER,
        VK_DESCRIPTOR_TYPE_COMBINED_IMAGE_SAMPLER,
        VK_DESCRIPTOR_TYPE_COMBINED_IMAGE_SAMPLER,
        VK_DESCRIPTOR_TYPE_COMBINED_IMAGE_SAMPLER,
        VK_DESCRIPTOR_TYPE_UNIFORM_BUFFER,
      },
=======
>>>>>>> f5b460b2
      // shader descriptor
      VK_KERNEL(batchnorm),
      // pipeline barrier
      pipeline_barrier,
      // global work group size
      v_output.extents(),
      // local work group size
      adaptive_work_group_size(v_output.extents()),
      // fence handle
      VK_NULL_HANDLE,
      // shader arguments
      v_output.image(
          pipeline_barrier,
          api::PipelineStage::COMPUTE,
          api::MemoryAccessType::WRITE),
      v_input.image(
          pipeline_barrier,
          api::PipelineStage::COMPUTE),
      v_weight.image(
          pipeline_barrier,
          api::PipelineStage::COMPUTE),
      v_bias.image(
          pipeline_barrier,
          api::PipelineStage::COMPUTE),
      v_running_mean.image(
          pipeline_barrier,
          api::PipelineStage::COMPUTE),
      v_running_var.image(
          pipeline_barrier,
          api::PipelineStage::COMPUTE),
      // params buffer
      params.buffer());

  return convert(v_output);
}

#ifdef USE_VULKAN_API

TORCH_LIBRARY_IMPL(aten, Vulkan, m) {
  m.impl(TORCH_SELECTIVE_NAME("aten::batch_norm"), TORCH_FN(batch_norm));
}

#endif /* USE_VULKAN_API */

} // namespace
} // namespace ops
} // namespace vulkan
} // namespace native
} // namespace at<|MERGE_RESOLUTION|>--- conflicted
+++ resolved
@@ -19,10 +19,7 @@
     double /* momentum, not used in eval mode */,
     double eps,
     bool /* cudnn_enable, deprecated */) {
-
-  TORCH_CHECK(
-      !training,
-      "Vulkan batchnorm only supports evaluation mode.");
+  TORCH_CHECK(!training, "Vulkan batchnorm only supports evaluation mode.");
   TORCH_CHECK(
       weight_opt && weight_opt->defined() && bias_opt && bias_opt->defined(),
       "Vulkan batchnorm expects weight and bias arguments to be defined");
@@ -32,9 +29,7 @@
   TORCH_CHECK(
       running_var_opt && running_var_opt->defined(),
       "running_var must be defined in evaluation mode.");
-  TORCH_CHECK(
-      input_arg.dim() == 4,
-      "Vulkan batchnorm expects 4-dim input!");
+  TORCH_CHECK(input_arg.dim() == 4, "Vulkan batchnorm expects 4-dim input!");
   TORCH_CHECK(
       channels_size(input_arg) % 4 == 0,
       "Vulkan batchnorm expects channel dim to be multiple of 4!");
@@ -47,68 +42,70 @@
   auto channels_ext = num_features / 4;
 
   const Tensor weight_opt_3d = weight_opt->reshape({num_features, 1, 1});
-  const Tensor weight = weight_opt_3d.is_vulkan() ? weight_opt_3d : weight_opt_3d.vulkan();
+  const Tensor weight =
+      weight_opt_3d.is_vulkan() ? weight_opt_3d : weight_opt_3d.vulkan();
   const vTensor& v_weight = convert(weight);
   TORCH_CHECK(
       weight.numel() == num_features,
-      "weight tensor should contain ", num_features, " elements!");
+      "weight tensor should contain ",
+      num_features,
+      " elements!");
 
   const Tensor bias_opt_3d = bias_opt->reshape({num_features, 1, 1});
-  const Tensor bias = bias_opt_3d.is_vulkan() ? bias_opt_3d : bias_opt_3d.vulkan();
+  const Tensor bias =
+      bias_opt_3d.is_vulkan() ? bias_opt_3d : bias_opt_3d.vulkan();
   const vTensor& v_bias = convert(bias);
   TORCH_CHECK(
       bias.numel() == num_features,
-      "bias tensor should contain ", num_features, " elements!");
+      "bias tensor should contain ",
+      num_features,
+      " elements!");
 
-  const Tensor running_mean_opt_3d = running_mean_opt->reshape({num_features, 1, 1});
-  const Tensor running_mean = running_mean_opt_3d.is_vulkan() ? running_mean_opt_3d : running_mean_opt_3d.vulkan();
+  const Tensor running_mean_opt_3d =
+      running_mean_opt->reshape({num_features, 1, 1});
+  const Tensor running_mean = running_mean_opt_3d.is_vulkan()
+      ? running_mean_opt_3d
+      : running_mean_opt_3d.vulkan();
   const vTensor& v_running_mean = convert(running_mean);
   TORCH_CHECK(
       running_mean.numel() == num_features,
-      "running mean tensor should contain ", num_features, " elements!");
+      "running mean tensor should contain ",
+      num_features,
+      " elements!");
 
-  const Tensor running_var_opt_3d = running_var_opt->reshape({num_features, 1, 1});
-  const Tensor running_var = running_var_opt_3d.is_vulkan() ? running_var_opt_3d : running_var_opt_3d.vulkan();
+  const Tensor running_var_opt_3d =
+      running_var_opt->reshape({num_features, 1, 1});
+  const Tensor running_var = running_var_opt_3d.is_vulkan()
+      ? running_var_opt_3d
+      : running_var_opt_3d.vulkan();
   const vTensor& v_running_var = convert(running_var);
   TORCH_CHECK(
       running_var.numel() == num_features,
-      "running var tensor should contain ", num_features, " elements!");
+      "running var tensor should contain ",
+      num_features,
+      " elements!");
 
   api::Context* const context = api::context();
 
   vTensor v_output{
-    context,
-    v_input_sizes,
-    v_input.options(),
+      context,
+      v_input_sizes,
+      v_input.options(),
   };
 
   const struct Block final {
     uvec3 iextents;
     int32_t channels_ext;
     float epsilon;
-  } block {
-    v_output.extents(),
-    safe_downcast<int32_t>(channels_ext),
-    safe_downcast<float>(eps)
-  };
+  } block{
+      v_output.extents(),
+      safe_downcast<int32_t>(channels_ext),
+      safe_downcast<float>(eps)};
 
   api::UniformParamsBuffer params(context, block);
   api::PipelineBarrier pipeline_barrier{};
 
   context->submit_compute_job(
-<<<<<<< HEAD
-      // shader layout signature
-      {
-        VK_DESCRIPTOR_TYPE_STORAGE_IMAGE,
-        VK_DESCRIPTOR_TYPE_COMBINED_IMAGE_SAMPLER,
-        VK_DESCRIPTOR_TYPE_COMBINED_IMAGE_SAMPLER,
-        VK_DESCRIPTOR_TYPE_COMBINED_IMAGE_SAMPLER,
-        VK_DESCRIPTOR_TYPE_COMBINED_IMAGE_SAMPLER,
-        VK_DESCRIPTOR_TYPE_COMBINED_IMAGE_SAMPLER,
-        VK_DESCRIPTOR_TYPE_UNIFORM_BUFFER,
-      },
-=======
->>>>>>> f5b460b2
       // shader descriptor
       VK_KERNEL(batchnorm),
       // pipeline barrier
@@ -124,21 +121,11 @@
           pipeline_barrier,
           api::PipelineStage::COMPUTE,
           api::MemoryAccessType::WRITE),
-      v_input.image(
-          pipeline_barrier,
-          api::PipelineStage::COMPUTE),
-      v_weight.image(
-          pipeline_barrier,
-          api::PipelineStage::COMPUTE),
-      v_bias.image(
-          pipeline_barrier,
-          api::PipelineStage::COMPUTE),
-      v_running_mean.image(
-          pipeline_barrier,
-          api::PipelineStage::COMPUTE),
-      v_running_var.image(
-          pipeline_barrier,
-          api::PipelineStage::COMPUTE),
+      v_input.image(pipeline_barrier, api::PipelineStage::COMPUTE),
+      v_weight.image(pipeline_barrier, api::PipelineStage::COMPUTE),
+      v_bias.image(pipeline_barrier, api::PipelineStage::COMPUTE),
+      v_running_mean.image(pipeline_barrier, api::PipelineStage::COMPUTE),
+      v_running_var.image(pipeline_barrier, api::PipelineStage::COMPUTE),
       // params buffer
       params.buffer());
 
