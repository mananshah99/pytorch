--- conflicted
+++ resolved
@@ -391,7 +391,6 @@
       self_arg, other_arg, scale, zero_point, VK_KERNEL(quantized_add));
 }
 
-<<<<<<< HEAD
 Tensor quantized_sub(
     const Tensor& self_arg,
     const Tensor& other_arg,
@@ -401,8 +400,6 @@
       self_arg, other_arg, scale, zero_point, VK_KERNEL(quantized_sub));
 }
 
-=======
->>>>>>> c901f4b3
 Tensor add_tensor(
     const Tensor& self_arg,
     const Tensor& other_arg,
