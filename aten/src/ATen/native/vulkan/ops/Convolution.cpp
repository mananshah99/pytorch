#include <ATen/native/ConvUtils.h>
#include <ATen/native/utils/ParamUtils.h>

#include <ATen/native/vulkan/api/Utils.h>
#include <ATen/native/vulkan/ops/Common.h>
#include <ATen/native/vulkan/ops/Convolution.h>
#include <ATen/native/vulkan/ops/VulkanOpContext.h>
#include <ATen/native/vulkan/ops/Utils.h>
#include <c10/util/irange.h>

namespace at {
namespace native {
namespace vulkan {
namespace ops {
namespace {

using namespace api::utils;
using namespace at::native::vulkan::ops;

inline bool is_depthwise(
    const IntArrayRef filter,
    const int64_t groups) {
  return (filter[Layout::Filter::output] == groups) &&
         // Only K == 1 supported.
         (filter[Layout::Filter::input] == 1);
}

inline bool is_pointwise(const IntArrayRef filter) {
  return (1 == filter[Layout::Filter::height]) &&
         (1 == filter[Layout::Filter::width]);
}


bool all_lessthan(const IntArrayRef arr, const int t) {
  bool retval = true;
  for (const auto i : c10::irange(arr.size())) {
    retval = retval && (arr[i] < t);
  }
  return retval;
}

Conv2dMethod determine_method(
    const IntArrayRef filter,
    const IntArrayRef stride,
    const IntArrayRef padding,
    const IntArrayRef dilation,
    const int64_t groups) {
  if (is_depthwise(filter, groups))
    return Conv2dDepthwise;
  if (is_pointwise(filter))
    return Conv2dPointwise;
  return Conv2dSlidingWindow;
}

vTensor pack_weights_dw(
    api::Context* const context,
    const Tensor& weight) {
  /* Source */
  const IntArrayRef src_filter = weight.sizes();
  const float* const src_weight_ptr = weight.data_ptr<float>();

  const int64_t src_kw_sz = src_filter[Layout::Filter::width];
  const int64_t src_kh_sz = src_filter[Layout::Filter::height];
  const int64_t src_kernel_sz = src_kw_sz * src_kh_sz;
  const int64_t src_block_sz = src_kernel_sz * src_filter[Layout::Filter::input];
  const int64_t num_stacks = div_up(src_filter[Layout::Filter::output], INT64_C(4));

  /* Destination */
  const int64_t dst_kw_sz = src_kernel_sz;
  const int64_t dst_kh_sz = num_stacks;
  const int64_t dst_kernel_sz = dst_kw_sz * dst_kh_sz;

  vTensor v_weight{
      context,
      {
          4,
          dst_kh_sz,
          dst_kw_sz,
      },
      weight.options(),
  };

  api::StagingBuffer staging(context, v_weight.buffer_bytes());
  {
    api::MemoryMap mapping(staging.buffer(), api::MemoryAccessType::WRITE);

    float* dst_weight_ptr = mapping.template data<float>();

    memset(dst_weight_ptr, 0, v_weight.nbytes());

    for (const auto src_oc : c10::irange(src_filter[Layout::Filter::output])) {
      /* Source */
      const float* const src_weight_oc_ptr = src_weight_ptr + src_oc * src_block_sz;

      /* Destination */
      const int64_t dst_oh = src_oc / 4;
      const int64_t dst_c = src_oc % 4;

      float* const dst_weight_c_ptr = dst_weight_ptr +
                                      dst_c * dst_kernel_sz +
                                      dst_oh * dst_kw_sz;

      for (const auto src_ih : c10::irange(src_filter[Layout::Filter::height])) {
        memcpy(
            dst_weight_c_ptr + src_ih * src_kw_sz,
            src_weight_oc_ptr + src_ih * src_kw_sz,
            sizeof(float) * src_kw_sz);
      }
    }
  }
  ops::utils::pack_staging_to_vtensor(staging.buffer(), v_weight);

  return v_weight;
}

vTensor pack_weights_2d(
    api::Context* const context,
    const Tensor& weight) {
  /* Source */
  const IntArrayRef src_filter = weight.sizes();
  const float* const src_weight_ptr = weight.data_ptr<float>();

  const int64_t src_kw_sz = src_filter[Layout::Filter::width];
  const int64_t src_kh_sz = src_filter[Layout::Filter::height];
  const int64_t src_kernel_sz = src_kw_sz * src_kh_sz;
  const int64_t src_block_sz = src_kernel_sz * src_filter[Layout::Filter::input];

  const int64_t num_stacks = div_up(src_filter[Layout::Filter::output], INT64_C(4));
  const int64_t stack_depth = api::utils::align_up(src_filter[Layout::Filter::input], INT64_C(4));

  /* Destination */
  const int64_t dst_kw_sz = src_kw_sz * stack_depth;
  const int64_t dst_kh_sz = src_kh_sz * num_stacks;
  const int64_t dst_kernel_sz = dst_kw_sz * dst_kh_sz;

  vTensor v_weight{
      context,
      {
          4,
          dst_kh_sz,
          dst_kw_sz,
      },
      weight.options(),
  };

  api::StagingBuffer staging(context, v_weight.buffer_bytes());
  {
    api::MemoryMap mapping(staging.buffer(), api::MemoryAccessType::WRITE);

    float* dst_weight_ptr = mapping.template data<float>();

    memset(dst_weight_ptr, 0, v_weight.nbytes());

    for (const auto src_oc : c10::irange(src_filter[Layout::Filter::output])) {
      /* Source */
      const float* const src_weight_oc_ptr = src_weight_ptr + src_oc * src_block_sz;

      /* Destination */
      const int64_t dst_oh = src_oc / 4;
      const int64_t dst_c = src_oc % 4;

      float* const dst_weight_c_ptr = dst_weight_ptr + dst_c * dst_kernel_sz;

      for (const auto src_ic : c10::irange(src_filter[Layout::Filter::input])) {
        const int64_t dst_ic4 = src_ic / 4;

        for (const auto src_ih : c10::irange(src_kh_sz)) {
          for (const auto src_iw : c10::irange(src_kw_sz)) {
            memcpy(
                dst_weight_c_ptr + (dst_oh * src_kh_sz + src_ih) * dst_kw_sz +
                  dst_ic4 * src_kw_sz * 4 + src_iw * 4 + src_ic % 4,
                src_weight_oc_ptr + src_ic * src_kernel_sz + src_ih * src_kw_sz + src_iw,
                sizeof(float));
          }
        }
      }
    }
  }
  ops::utils::pack_staging_to_vtensor(staging.buffer(), v_weight);

  return v_weight;
}

vTensor pack_weights(
    const Tensor& weight_arg,
    const Conv2dMethod conv_method) {
  if (weight_arg.is_vulkan()) {
    return convert(weight_arg);
  }

  api::Context* const context = api::context();

  const Tensor weight = weight_arg.contiguous();

  if (conv_method == Conv2dDepthwise) {
    return pack_weights_dw(
        context,
        weight);
  }

  return pack_weights_2d(
      context,
      weight);
}

vTensor pack_biases(
    const c10::optional<Tensor>& bias,
    const Tensor& weight) {
  if (bias && bias->is_vulkan()) {
    return convert(*bias);
  }

  api::Context* const context = api::context();

  const int64_t src_w = weight.size(Layout::Filter::output);
  const int64_t packed_w = div_up(src_w, INT64_C(4));
  vTensor v_bias{
    context,
    {
      4,
      1,
      packed_w,
    },
    weight.options(),
  };

  api::StagingBuffer staging(context, v_bias.buffer_bytes());
  {
    api::MemoryMap mapping(staging.buffer(), api::MemoryAccessType::WRITE);

    float* dst_bias_ptr = mapping.template data<float>();

    if (bias) {
      const float* const src_bias_ptr = bias->contiguous().data_ptr<float>();

      memset(dst_bias_ptr, 0, v_bias.nbytes());
      for (const auto i : c10::irange(src_w)) {
        const int64_t c = i % 4;
        const int64_t x = i / 4;
        dst_bias_ptr[c * packed_w + x] = src_bias_ptr[i];
      }
    }
    else {
      memset(
          dst_bias_ptr,
          // 2's complement integers and IEEE-754 floating point numbers both
          // have identical bit representations for 0, so can use memset which
          // only accepts uint8_t parameter.
          0,
          v_bias.nbytes());
    }
  }
  ops::utils::pack_staging_to_vtensor(staging.buffer(), v_bias);

  return v_bias;
}

std::array<int64_t, 4> pack_filter(
    const Tensor& weight,
    const IntArrayRef dilation) {
  const IntArrayRef filter = weight.sizes();

  const auto effective = [](const int64_t k, const int64_t d) {
    return k + (k - 1) * (d - 1);
  };

  return {
    align_up(filter[Layout::Filter::output], INT64_C(4)),
    align_up(filter[Layout::Filter::input], INT64_C(4)),
    effective(
        filter[Layout::Filter::height],
        dilation[Layout::Parameter::height]),
    effective(
        filter[Layout::Filter::width],
        dilation[Layout::Parameter::width]),
  };
}

std::array<int64_t, 2> pack_params(const std::vector<int64_t>& vector) {
  TORCH_INTERNAL_ASSERT(2u == vector.size(), "Invalid usage!");

  return {
    vector[0],
    vector[1],
  };
}

bool available(
    const Tensor& weight,
    const c10::optional<Tensor>& bias,
    const IntArrayRef stride,
    const IntArrayRef padding,
    const IntArrayRef dilation,
    const bool transposed,
    const IntArrayRef /* output_padding */,
    const int64_t groups,
    const c10::optional<Scalar>& output_min,
    const c10::optional<Scalar>& output_max) {
  return api::available() &&
         // Weight
         (4 == weight.ndimension()) &&
         (weight.size(Layout::Filter::height) > 0) &&
         (weight.size(Layout::Filter::width) > 0) &&
         ((weight.device().is_cpu()) ||
          (c10::DeviceType::Vulkan == weight.device().type())) &&
         (kFloat == weight.scalar_type()) &&
         // Bias
         ((bias && bias->defined()) ? ((1 == bias->ndimension()) &&
                                       ((bias->device().is_cpu()) ||
                                        (c10::DeviceType::Vulkan == bias->device().type())) &&
                                       (kFloat == bias->scalar_type()) &&
                                       (transposed ? false /* to be addded in the future */
                                                   : (weight.size(Layout::Filter::output) ==
                                                          bias->size(Layout::Filter::output))))
                                    : true) &&
         // Stride
         (stride[Layout::Parameter::height] > 0) &&
         (stride[Layout::Parameter::width] > 0) &&
         // Padding
         (padding[Layout::Parameter::height] >= 0) &&
         (padding[Layout::Parameter::width] >= 0) &&
         // Dilation
         (dilation[Layout::Parameter::height] > 0) &&
         (dilation[Layout::Parameter::width] > 0) &&
         // Groups
         (groups > 0) &&
         // Input
         (weight.size(Layout::Filter::input) > 0) &&
         // Output
         (weight.size(Layout::Filter::output) > 0) &&
         // Output - Groups
         ((weight.size(Layout::Filter::output) % groups) == 0) &&
         // Output Min / Max
         (!output_min || output_min->isFloatingPoint()) &&
         (!output_max || output_max->isFloatingPoint()) &&
         true;
}

bool usable(const Tensor& input) {
         // Input
  return (4 == input.ndimension()) &&
         (c10::DeviceType::Vulkan == input.device().type()) &&
         (kFloat == input.scalar_type()) &&
         (input.size(Layout::Activation4D::batch) >= 0) &&
         (input.size(Layout::Activation4D::channels) > 0) &&
         (input.size(Layout::Activation4D::height) > 0) &&
         (input.size(Layout::Activation4D::width) > 0) &&
         !input.requires_grad() &&
         true;
}

} // namespace

VulkanOpContext conv2d_context_create(
    const Tensor& weight,
    const c10::optional<Tensor>& bias,
    const IntArrayRef stride_arg,
    const IntArrayRef padding_arg,
    const IntArrayRef dilation_arg,
    const bool transposed,
    const IntArrayRef output_padding_arg,
    const int64_t groups,
    const c10::optional<Scalar>& output_min,
    const c10::optional<Scalar>& output_max) {
  const auto stride = expand_param_if_needed(stride_arg, "stride", 2);
  const auto padding = expand_param_if_needed(padding_arg, "padding", 2);
  const auto dilation = expand_param_if_needed(dilation_arg, "dilation", 2);
  const auto output_padding = output_padding_arg; // TODO: Deconvolutions

  TORCH_CHECK(
      available(
          weight,
          bias,
          stride,
          padding,
          dilation,
          transposed,
          output_padding,
          groups,
          output_min,
          output_max),
      "Vulkan::convolution not available! "
      "Reason: The provided (weight, bias, stride, padding, dilation, groups, "
      "transposed, output_padding, output_min, output_max) parameters are either "
      "invalid individually or their combination is not supported by Vulkan impl.");

  const auto method = determine_method(
      weight.sizes(),
      stride,
      padding,
      dilation,
      groups);

  c10::impl::GenericList packed_context{c10::AnyType::get()};
  packed_context.reserve(10);
  packed_context.emplace_back(convert(pack_weights(weight, method)));
  packed_context.emplace_back(convert(pack_biases(bias, weight)));
  packed_context.emplace_back(pack_filter(weight, dilation));
  packed_context.emplace_back(pack_params(stride));
  packed_context.emplace_back(pack_params(padding));
  packed_context.emplace_back(output_padding);
  packed_context.emplace_back(pack_params(dilation));
  packed_context.emplace_back(safe_downcast<int32_t>(groups));
  packed_context.emplace_back(output_min ? output_min->template to<float>() : -std::numeric_limits<float>::infinity());
  packed_context.emplace_back(output_max ? output_max->template to<float>() : +std::numeric_limits<float>::infinity());
  packed_context.emplace_back(method);

  c10::impl::GenericList unpacked_context{c10::AnyType::get()};
  unpacked_context.reserve(10);
  unpacked_context.emplace_back(weight);
  unpacked_context.emplace_back(bias);
  unpacked_context.emplace_back(weight.sizes().vec());
  unpacked_context.emplace_back(stride_arg.vec());
  unpacked_context.emplace_back(padding_arg.vec());
  unpacked_context.emplace_back(output_padding_arg.vec());
  unpacked_context.emplace_back(dilation_arg.vec());
  unpacked_context.emplace_back(groups);
  unpacked_context.emplace_back(output_min);
  unpacked_context.emplace_back(output_max);
  unpacked_context.emplace_back(method);

  return VulkanOpContext::create(packed_context, unpacked_context);
}

void conv2d_sliding_window(
    const api::ShaderSource& shader,
    vTensor& v_output,
    const vTensor& v_input,
    const vTensor& packed_v_weight,
    const vTensor& packed_v_bias,
    const IntArrayRef packed_filter,
    const IntArrayRef packed_stride,
    const IntArrayRef packed_padding,
    const IntArrayRef packed_dilation,
    const float packed_output_min,
    const float packed_output_max,
    const IntArrayRef unpacked_filter,
    const Conv2dMethod method_) {
  api::Context* const context = api::context();

  const struct Block final {
    uvec3 extents;
    int32_t ic4;
    ivec4 kernel;
    ivec2 ikernel;
    ivec2 stride;
    ivec2 padding;
    ivec2 dilate;
    vec2 clamp;
    ivec4 src_filter;
  } block {
    v_output.extents(),
    safe_downcast<int32_t>(packed_filter[Layout::Filter::input]),
    {
      safe_downcast<int32_t>(packed_filter[Layout::Filter::width]),
      safe_downcast<int32_t>(packed_filter[Layout::Filter::height]),
      safe_downcast<int32_t>(v_input.sizes()[Layout::Activation4D::width]),
      safe_downcast<int32_t>(v_input.sizes()[Layout::Activation4D::height]),
    },
    {
      safe_downcast<int32_t>(unpacked_filter[Layout::Filter::width]),
      safe_downcast<int32_t>(unpacked_filter[Layout::Filter::height]),
    },
    {
      safe_downcast<int32_t>(packed_stride[Layout::Parameter::width]),
      safe_downcast<int32_t>(packed_stride[Layout::Parameter::height]),
    },
    {
      safe_downcast<int32_t>(packed_padding[Layout::Parameter::width]),
      safe_downcast<int32_t>(packed_padding[Layout::Parameter::height]),
    },
    {
      safe_downcast<int32_t>(packed_dilation[Layout::Parameter::width]),
      safe_downcast<int32_t>(packed_dilation[Layout::Parameter::height]),
    },
    {
      packed_output_min,
      packed_output_max,
    },
  };

  uvec3 global_size = v_output.extents();
  if (method_ == Conv2dPointwise) {
    global_size = {
      safe_downcast<uint32_t>(div_up(v_output.sizes()[Layout::Filter::width], INT64_C(2))),
      safe_downcast<uint32_t>(div_up(v_output.sizes()[Layout::Filter::height], INT64_C(2))),
      v_output.extents().data[2u]
    };
  }

  api::UniformParamsBuffer params(context, block);
  api::PipelineBarrier pipeline_barrier{};

  context->submit_compute_job(
<<<<<<< HEAD
      // shader layout signature
      {
        VK_DESCRIPTOR_TYPE_STORAGE_IMAGE,
        VK_DESCRIPTOR_TYPE_COMBINED_IMAGE_SAMPLER,
        VK_DESCRIPTOR_TYPE_COMBINED_IMAGE_SAMPLER,
        VK_DESCRIPTOR_TYPE_COMBINED_IMAGE_SAMPLER,
        VK_DESCRIPTOR_TYPE_UNIFORM_BUFFER,
      },
=======
>>>>>>> f5b460b2
      // shader descriptor
      shader,
      // pipeline barrier
      pipeline_barrier,
      // global work group size
      global_size,
      // local work group size
      adaptive_work_group_size(global_size),
      // fence handle
      VK_NULL_HANDLE,
      // shader arguments
      v_output.image(
          pipeline_barrier,
          api::PipelineStage::COMPUTE,
          api::MemoryAccessType::WRITE),
      v_input.image(
          pipeline_barrier,
          api::PipelineStage::COMPUTE),
      packed_v_weight.image(
          pipeline_barrier,
          api::PipelineStage::COMPUTE),
      packed_v_bias.image(
          pipeline_barrier,
          api::PipelineStage::COMPUTE),
      // params buffer
      params.buffer());
}

Tensor conv2d_context_run(
    const Tensor& input_arg,
    const c10::impl::GenericList& packed_context,
    const c10::impl::GenericList& unpacked_context) {
  api::Context* const context = api::context();

  const Tensor input = input_arg.is_vulkan() ? input_arg : input_arg.vulkan();
  const vTensor& v_input = convert(input);

  const vTensor& packed_v_weight = convert(packed_context.get(0).toTensor());
  const vTensor& packed_v_bias = convert(packed_context.get(1).toTensor());

  const auto packed_filter = packed_context.get(2).toIntVector();
  const auto packed_stride = packed_context.get(3).toIntVector();
  const auto packed_padding = packed_context.get(4).toIntVector();
  const auto packed_dilation = packed_context.get(6).toIntVector();
  const float packed_output_min = packed_context.get(8).toDouble();
  const float packed_output_max = packed_context.get(9).toDouble();
  const auto unpacked_filter = unpacked_context.get(2).toIntVector();
  const Conv2dMethod method_ = (Conv2dMethod)unpacked_context.get(10).toInt();

  TORCH_CHECK(
      usable(input),
      "Vulkan Convolution not usable! "
      "Reason: The provided input tensor is either invalid or unsupported by Vulkan impl.");

  vTensor v_output{
    context,
    conv_output_size(
        v_input.sizes(),
        unpacked_filter,
        packed_padding,
        packed_stride,
        packed_dilation),
    input.options(),
  };

  switch(method_) {
    case Conv2dDepthwise:
      conv2d_sliding_window(
        VK_KERNEL(conv2d_dw),
        v_output,
        v_input,
        packed_v_weight,
        packed_v_bias,
        packed_filter,
        packed_stride,
        packed_padding,
        packed_dilation,
        packed_output_min,
        packed_output_max,
        unpacked_filter,
        method_);
      break;
    case Conv2dPointwise:
      conv2d_sliding_window(
        VK_KERNEL(conv2d_pw_2x2),
        v_output,
        v_input,
        packed_v_weight,
        packed_v_bias,
        packed_filter,
        packed_stride,
        packed_padding,
        packed_dilation,
        packed_output_min,
        packed_output_max,
        unpacked_filter,
        method_);
      break;
    default:
      conv2d_sliding_window(
        VK_KERNEL(conv2d),
        v_output,
        v_input,
        packed_v_weight,
        packed_v_bias,
        packed_filter,
        packed_stride,
        packed_padding,
        packed_dilation,
        packed_output_min,
        packed_output_max,
        unpacked_filter,
        method_);
      break;
  }

  return convert(v_output);
}

c10::intrusive_ptr<VulkanOpContext> create_conv2d_clamp_context(
    Tensor&& weight,
    c10::optional<Tensor>&& bias,
    std::vector<int64_t>&& stride,
    std::vector<int64_t>&& padding,
    std::vector<int64_t>&& dilation,
    const int64_t groups,
    const c10::optional<Scalar>& output_min,
    const c10::optional<Scalar>& output_max) {
  return c10::make_intrusive<VulkanOpContext>(
      conv2d_context_create(
          weight,
          bias,
          stride,
          padding,
          dilation,
          /* transposed = */ false,
          /* output_padding_arg = */ {},
          groups,
          output_min,
          output_max));
}

Tensor run_conv2d_clamp_context(
    const Tensor& input,
    const c10::intrusive_ptr<VulkanOpContext>& vulkan_context) {
  return conv2d_context_run(
    input,
    vulkan_context->get_packed(),
    vulkan_context->get_unpacked());
}

/* Backwards compatibility */
Conv2dOpContext::Conv2dOpContext(VulkanOpContext vulkan_context)
  : vulkan_context_{std::move(vulkan_context)} {
}

Conv2dOpContext Conv2dOpContext::create(
    const Tensor& weight,
    const c10::optional<Tensor>& bias,
    const IntArrayRef stride_arg,
    const IntArrayRef padding_arg,
    const IntArrayRef dilation_arg,
    const bool transposed,
    const IntArrayRef output_padding_arg,
    const int64_t groups,
    const c10::optional<Scalar>& output_min,
    const c10::optional<Scalar>& output_max) {
  return Conv2dOpContext {
      conv2d_context_create(
        weight,
        bias,
        stride_arg,
        padding_arg,
        dilation_arg,
        transposed,
        output_padding_arg,
        groups,
        output_min,
        output_max)
  };
}

Tensor Conv2dOpContext::run(const Tensor& input_arg) const {
  return conv2d_context_run(
    input_arg,
    vulkan_context_.get_packed(),
    vulkan_context_.get_unpacked());
}

Conv2dOpContext::State Conv2dOpContext::unpack() const {
  const c10::impl::GenericList unpacked_ = std::get<1>(vulkan_context_.get_state());
  const Tensor unpacked_weight = unpacked_.get(0).toTensor();
  const c10::optional<Tensor> unpacked_bias
   = unpacked_.get(1).isTensor() ? unpacked_.get(1).toTensor() : (c10::optional<Tensor>&) c10::nullopt;
  const std::vector<int64_t> unpacked_stride = unpacked_.get(2).toIntVector();
  const std::vector<int64_t> unpacked_padding = unpacked_.get(3).toIntVector();
  const std::vector<int64_t> unpacked_dilation = unpacked_.get(4).toIntVector();
  const int64_t unpacked_groups = unpacked_.get(5).toInt();
  const c10::optional<Scalar> unpacked_output_min
   = unpacked_.get(6).isScalar() ? unpacked_.get(6).toScalar() : (c10::optional<Scalar>) c10::nullopt;
  const c10::optional<Scalar> unpacked_output_max
   = unpacked_.get(6).isScalar() ? unpacked_.get(7).toScalar() : (c10::optional<Scalar>) c10::nullopt;
  return Conv2dOpContext::State{
    unpacked_weight,
    unpacked_bias,
    unpacked_stride,
    unpacked_padding,
    unpacked_dilation,
    unpacked_groups,
    unpacked_output_min,
    unpacked_output_max
  };
}

c10::intrusive_ptr<Conv2dOpContext> conv2d_clamp_prepack(
    Tensor&& weight,
    c10::optional<Tensor>&& bias,
    std::vector<int64_t>&& stride,
    std::vector<int64_t>&& padding,
    std::vector<int64_t>&& dilation,
    const int64_t groups,
    const c10::optional<Scalar>& output_min,
    const c10::optional<Scalar>& output_max) {
  return c10::make_intrusive<Conv2dOpContext>(
      Conv2dOpContext::create(
          std::move(weight),
          std::move(bias),
          std::move(stride),
          std::move(padding),
          std::move(dilation),
          /* transposed = */ false,
          /* output_padding = */ {},
          groups,
          output_min,
          output_max));
}

Tensor conv2d_clamp_run(
    const Tensor& input,
    const c10::intrusive_ptr<Conv2dOpContext>& context) {
  return context->run(input);
}

} // namespace ops
} // namespace vulkan
} // namespace native
} // namespace at<|MERGE_RESOLUTION|>--- conflicted
+++ resolved
@@ -4,8 +4,8 @@
 #include <ATen/native/vulkan/api/Utils.h>
 #include <ATen/native/vulkan/ops/Common.h>
 #include <ATen/native/vulkan/ops/Convolution.h>
+#include <ATen/native/vulkan/ops/Utils.h>
 #include <ATen/native/vulkan/ops/VulkanOpContext.h>
-#include <ATen/native/vulkan/ops/Utils.h>
 #include <c10/util/irange.h>
 
 namespace at {
@@ -17,19 +17,16 @@
 using namespace api::utils;
 using namespace at::native::vulkan::ops;
 
-inline bool is_depthwise(
-    const IntArrayRef filter,
-    const int64_t groups) {
+inline bool is_depthwise(const IntArrayRef filter, const int64_t groups) {
   return (filter[Layout::Filter::output] == groups) &&
-         // Only K == 1 supported.
-         (filter[Layout::Filter::input] == 1);
+      // Only K == 1 supported.
+      (filter[Layout::Filter::input] == 1);
 }
 
 inline bool is_pointwise(const IntArrayRef filter) {
   return (1 == filter[Layout::Filter::height]) &&
-         (1 == filter[Layout::Filter::width]);
-}
-
+      (1 == filter[Layout::Filter::width]);
+}
 
 bool all_lessthan(const IntArrayRef arr, const int t) {
   bool retval = true;
@@ -52,9 +49,7 @@
   return Conv2dSlidingWindow;
 }
 
-vTensor pack_weights_dw(
-    api::Context* const context,
-    const Tensor& weight) {
+vTensor pack_weights_dw(api::Context* const context, const Tensor& weight) {
   /* Source */
   const IntArrayRef src_filter = weight.sizes();
   const float* const src_weight_ptr = weight.data_ptr<float>();
@@ -62,8 +57,10 @@
   const int64_t src_kw_sz = src_filter[Layout::Filter::width];
   const int64_t src_kh_sz = src_filter[Layout::Filter::height];
   const int64_t src_kernel_sz = src_kw_sz * src_kh_sz;
-  const int64_t src_block_sz = src_kernel_sz * src_filter[Layout::Filter::input];
-  const int64_t num_stacks = div_up(src_filter[Layout::Filter::output], INT64_C(4));
+  const int64_t src_block_sz =
+      src_kernel_sz * src_filter[Layout::Filter::input];
+  const int64_t num_stacks =
+      div_up(src_filter[Layout::Filter::output], INT64_C(4));
 
   /* Destination */
   const int64_t dst_kw_sz = src_kernel_sz;
@@ -90,17 +87,18 @@
 
     for (const auto src_oc : c10::irange(src_filter[Layout::Filter::output])) {
       /* Source */
-      const float* const src_weight_oc_ptr = src_weight_ptr + src_oc * src_block_sz;
+      const float* const src_weight_oc_ptr =
+          src_weight_ptr + src_oc * src_block_sz;
 
       /* Destination */
       const int64_t dst_oh = src_oc / 4;
       const int64_t dst_c = src_oc % 4;
 
-      float* const dst_weight_c_ptr = dst_weight_ptr +
-                                      dst_c * dst_kernel_sz +
-                                      dst_oh * dst_kw_sz;
-
-      for (const auto src_ih : c10::irange(src_filter[Layout::Filter::height])) {
+      float* const dst_weight_c_ptr =
+          dst_weight_ptr + dst_c * dst_kernel_sz + dst_oh * dst_kw_sz;
+
+      for (const auto src_ih :
+           c10::irange(src_filter[Layout::Filter::height])) {
         memcpy(
             dst_weight_c_ptr + src_ih * src_kw_sz,
             src_weight_oc_ptr + src_ih * src_kw_sz,
@@ -113,9 +111,7 @@
   return v_weight;
 }
 
-vTensor pack_weights_2d(
-    api::Context* const context,
-    const Tensor& weight) {
+vTensor pack_weights_2d(api::Context* const context, const Tensor& weight) {
   /* Source */
   const IntArrayRef src_filter = weight.sizes();
   const float* const src_weight_ptr = weight.data_ptr<float>();
@@ -123,10 +119,13 @@
   const int64_t src_kw_sz = src_filter[Layout::Filter::width];
   const int64_t src_kh_sz = src_filter[Layout::Filter::height];
   const int64_t src_kernel_sz = src_kw_sz * src_kh_sz;
-  const int64_t src_block_sz = src_kernel_sz * src_filter[Layout::Filter::input];
-
-  const int64_t num_stacks = div_up(src_filter[Layout::Filter::output], INT64_C(4));
-  const int64_t stack_depth = api::utils::align_up(src_filter[Layout::Filter::input], INT64_C(4));
+  const int64_t src_block_sz =
+      src_kernel_sz * src_filter[Layout::Filter::input];
+
+  const int64_t num_stacks =
+      div_up(src_filter[Layout::Filter::output], INT64_C(4));
+  const int64_t stack_depth =
+      api::utils::align_up(src_filter[Layout::Filter::input], INT64_C(4));
 
   /* Destination */
   const int64_t dst_kw_sz = src_kw_sz * stack_depth;
@@ -153,7 +152,8 @@
 
     for (const auto src_oc : c10::irange(src_filter[Layout::Filter::output])) {
       /* Source */
-      const float* const src_weight_oc_ptr = src_weight_ptr + src_oc * src_block_sz;
+      const float* const src_weight_oc_ptr =
+          src_weight_ptr + src_oc * src_block_sz;
 
       /* Destination */
       const int64_t dst_oh = src_oc / 4;
@@ -168,8 +168,9 @@
           for (const auto src_iw : c10::irange(src_kw_sz)) {
             memcpy(
                 dst_weight_c_ptr + (dst_oh * src_kh_sz + src_ih) * dst_kw_sz +
-                  dst_ic4 * src_kw_sz * 4 + src_iw * 4 + src_ic % 4,
-                src_weight_oc_ptr + src_ic * src_kernel_sz + src_ih * src_kw_sz + src_iw,
+                    dst_ic4 * src_kw_sz * 4 + src_iw * 4 + src_ic % 4,
+                src_weight_oc_ptr + src_ic * src_kernel_sz +
+                    src_ih * src_kw_sz + src_iw,
                 sizeof(float));
           }
         }
@@ -181,9 +182,7 @@
   return v_weight;
 }
 
-vTensor pack_weights(
-    const Tensor& weight_arg,
-    const Conv2dMethod conv_method) {
+vTensor pack_weights(const Tensor& weight_arg, const Conv2dMethod conv_method) {
   if (weight_arg.is_vulkan()) {
     return convert(weight_arg);
   }
@@ -193,19 +192,13 @@
   const Tensor weight = weight_arg.contiguous();
 
   if (conv_method == Conv2dDepthwise) {
-    return pack_weights_dw(
-        context,
-        weight);
-  }
-
-  return pack_weights_2d(
-      context,
-      weight);
-}
-
-vTensor pack_biases(
-    const c10::optional<Tensor>& bias,
-    const Tensor& weight) {
+    return pack_weights_dw(context, weight);
+  }
+
+  return pack_weights_2d(context, weight);
+}
+
+vTensor pack_biases(const c10::optional<Tensor>& bias, const Tensor& weight) {
   if (bias && bias->is_vulkan()) {
     return convert(*bias);
   }
@@ -215,13 +208,13 @@
   const int64_t src_w = weight.size(Layout::Filter::output);
   const int64_t packed_w = div_up(src_w, INT64_C(4));
   vTensor v_bias{
-    context,
-    {
-      4,
-      1,
-      packed_w,
-    },
-    weight.options(),
+      context,
+      {
+          4,
+          1,
+          packed_w,
+      },
+      weight.options(),
   };
 
   api::StagingBuffer staging(context, v_bias.buffer_bytes());
@@ -239,8 +232,7 @@
         const int64_t x = i / 4;
         dst_bias_ptr[c * packed_w + x] = src_bias_ptr[i];
       }
-    }
-    else {
+    } else {
       memset(
           dst_bias_ptr,
           // 2's complement integers and IEEE-754 floating point numbers both
@@ -265,14 +257,12 @@
   };
 
   return {
-    align_up(filter[Layout::Filter::output], INT64_C(4)),
-    align_up(filter[Layout::Filter::input], INT64_C(4)),
-    effective(
-        filter[Layout::Filter::height],
-        dilation[Layout::Parameter::height]),
-    effective(
-        filter[Layout::Filter::width],
-        dilation[Layout::Parameter::width]),
+      align_up(filter[Layout::Filter::output], INT64_C(4)),
+      align_up(filter[Layout::Filter::input], INT64_C(4)),
+      effective(
+          filter[Layout::Filter::height], dilation[Layout::Parameter::height]),
+      effective(
+          filter[Layout::Filter::width], dilation[Layout::Parameter::width]),
   };
 }
 
@@ -280,8 +270,8 @@
   TORCH_INTERNAL_ASSERT(2u == vector.size(), "Invalid usage!");
 
   return {
-    vector[0],
-    vector[1],
+      vector[0],
+      vector[1],
   };
 }
 
@@ -297,56 +287,54 @@
     const c10::optional<Scalar>& output_min,
     const c10::optional<Scalar>& output_max) {
   return api::available() &&
-         // Weight
-         (4 == weight.ndimension()) &&
-         (weight.size(Layout::Filter::height) > 0) &&
-         (weight.size(Layout::Filter::width) > 0) &&
-         ((weight.device().is_cpu()) ||
-          (c10::DeviceType::Vulkan == weight.device().type())) &&
-         (kFloat == weight.scalar_type()) &&
-         // Bias
-         ((bias && bias->defined()) ? ((1 == bias->ndimension()) &&
-                                       ((bias->device().is_cpu()) ||
-                                        (c10::DeviceType::Vulkan == bias->device().type())) &&
-                                       (kFloat == bias->scalar_type()) &&
-                                       (transposed ? false /* to be addded in the future */
-                                                   : (weight.size(Layout::Filter::output) ==
-                                                          bias->size(Layout::Filter::output))))
-                                    : true) &&
-         // Stride
-         (stride[Layout::Parameter::height] > 0) &&
-         (stride[Layout::Parameter::width] > 0) &&
-         // Padding
-         (padding[Layout::Parameter::height] >= 0) &&
-         (padding[Layout::Parameter::width] >= 0) &&
-         // Dilation
-         (dilation[Layout::Parameter::height] > 0) &&
-         (dilation[Layout::Parameter::width] > 0) &&
-         // Groups
-         (groups > 0) &&
-         // Input
-         (weight.size(Layout::Filter::input) > 0) &&
-         // Output
-         (weight.size(Layout::Filter::output) > 0) &&
-         // Output - Groups
-         ((weight.size(Layout::Filter::output) % groups) == 0) &&
-         // Output Min / Max
-         (!output_min || output_min->isFloatingPoint()) &&
-         (!output_max || output_max->isFloatingPoint()) &&
-         true;
+      // Weight
+      (4 == weight.ndimension()) && (weight.size(Layout::Filter::height) > 0) &&
+      (weight.size(Layout::Filter::width) > 0) &&
+      ((weight.device().is_cpu()) ||
+       (c10::DeviceType::Vulkan == weight.device().type())) &&
+      (kFloat == weight.scalar_type()) &&
+      // Bias
+      ((bias && bias->defined())
+           ? ((1 == bias->ndimension()) &&
+              ((bias->device().is_cpu()) ||
+               (c10::DeviceType::Vulkan == bias->device().type())) &&
+              (kFloat == bias->scalar_type()) &&
+              (transposed ? false /* to be addded in the future */
+                          : (weight.size(Layout::Filter::output) ==
+                             bias->size(Layout::Filter::output))))
+           : true) &&
+      // Stride
+      (stride[Layout::Parameter::height] > 0) &&
+      (stride[Layout::Parameter::width] > 0) &&
+      // Padding
+      (padding[Layout::Parameter::height] >= 0) &&
+      (padding[Layout::Parameter::width] >= 0) &&
+      // Dilation
+      (dilation[Layout::Parameter::height] > 0) &&
+      (dilation[Layout::Parameter::width] > 0) &&
+      // Groups
+      (groups > 0) &&
+      // Input
+      (weight.size(Layout::Filter::input) > 0) &&
+      // Output
+      (weight.size(Layout::Filter::output) > 0) &&
+      // Output - Groups
+      ((weight.size(Layout::Filter::output) % groups) == 0) &&
+      // Output Min / Max
+      (!output_min || output_min->isFloatingPoint()) &&
+      (!output_max || output_max->isFloatingPoint()) && true;
 }
 
 bool usable(const Tensor& input) {
-         // Input
+  // Input
   return (4 == input.ndimension()) &&
-         (c10::DeviceType::Vulkan == input.device().type()) &&
-         (kFloat == input.scalar_type()) &&
-         (input.size(Layout::Activation4D::batch) >= 0) &&
-         (input.size(Layout::Activation4D::channels) > 0) &&
-         (input.size(Layout::Activation4D::height) > 0) &&
-         (input.size(Layout::Activation4D::width) > 0) &&
-         !input.requires_grad() &&
-         true;
+      (c10::DeviceType::Vulkan == input.device().type()) &&
+      (kFloat == input.scalar_type()) &&
+      (input.size(Layout::Activation4D::batch) >= 0) &&
+      (input.size(Layout::Activation4D::channels) > 0) &&
+      (input.size(Layout::Activation4D::height) > 0) &&
+      (input.size(Layout::Activation4D::width) > 0) && !input.requires_grad() &&
+      true;
 }
 
 } // namespace
@@ -384,12 +372,8 @@
       "transposed, output_padding, output_min, output_max) parameters are either "
       "invalid individually or their combination is not supported by Vulkan impl.");
 
-  const auto method = determine_method(
-      weight.sizes(),
-      stride,
-      padding,
-      dilation,
-      groups);
+  const auto method =
+      determine_method(weight.sizes(), stride, padding, dilation, groups);
 
   c10::impl::GenericList packed_context{c10::AnyType::get()};
   packed_context.reserve(10);
@@ -401,8 +385,12 @@
   packed_context.emplace_back(output_padding);
   packed_context.emplace_back(pack_params(dilation));
   packed_context.emplace_back(safe_downcast<int32_t>(groups));
-  packed_context.emplace_back(output_min ? output_min->template to<float>() : -std::numeric_limits<float>::infinity());
-  packed_context.emplace_back(output_max ? output_max->template to<float>() : +std::numeric_limits<float>::infinity());
+  packed_context.emplace_back(
+      output_min ? output_min->template to<float>()
+                 : -std::numeric_limits<float>::infinity());
+  packed_context.emplace_back(
+      output_max ? output_max->template to<float>()
+                 : +std::numeric_limits<float>::infinity());
   packed_context.emplace_back(method);
 
   c10::impl::GenericList unpacked_context{c10::AnyType::get()};
@@ -448,61 +436,51 @@
     ivec2 dilate;
     vec2 clamp;
     ivec4 src_filter;
-  } block {
-    v_output.extents(),
-    safe_downcast<int32_t>(packed_filter[Layout::Filter::input]),
-    {
-      safe_downcast<int32_t>(packed_filter[Layout::Filter::width]),
-      safe_downcast<int32_t>(packed_filter[Layout::Filter::height]),
-      safe_downcast<int32_t>(v_input.sizes()[Layout::Activation4D::width]),
-      safe_downcast<int32_t>(v_input.sizes()[Layout::Activation4D::height]),
-    },
-    {
-      safe_downcast<int32_t>(unpacked_filter[Layout::Filter::width]),
-      safe_downcast<int32_t>(unpacked_filter[Layout::Filter::height]),
-    },
-    {
-      safe_downcast<int32_t>(packed_stride[Layout::Parameter::width]),
-      safe_downcast<int32_t>(packed_stride[Layout::Parameter::height]),
-    },
-    {
-      safe_downcast<int32_t>(packed_padding[Layout::Parameter::width]),
-      safe_downcast<int32_t>(packed_padding[Layout::Parameter::height]),
-    },
-    {
-      safe_downcast<int32_t>(packed_dilation[Layout::Parameter::width]),
-      safe_downcast<int32_t>(packed_dilation[Layout::Parameter::height]),
-    },
-    {
-      packed_output_min,
-      packed_output_max,
-    },
+  } block{
+      v_output.extents(),
+      safe_downcast<int32_t>(packed_filter[Layout::Filter::input]),
+      {
+          safe_downcast<int32_t>(packed_filter[Layout::Filter::width]),
+          safe_downcast<int32_t>(packed_filter[Layout::Filter::height]),
+          safe_downcast<int32_t>(v_input.sizes()[Layout::Activation4D::width]),
+          safe_downcast<int32_t>(v_input.sizes()[Layout::Activation4D::height]),
+      },
+      {
+          safe_downcast<int32_t>(unpacked_filter[Layout::Filter::width]),
+          safe_downcast<int32_t>(unpacked_filter[Layout::Filter::height]),
+      },
+      {
+          safe_downcast<int32_t>(packed_stride[Layout::Parameter::width]),
+          safe_downcast<int32_t>(packed_stride[Layout::Parameter::height]),
+      },
+      {
+          safe_downcast<int32_t>(packed_padding[Layout::Parameter::width]),
+          safe_downcast<int32_t>(packed_padding[Layout::Parameter::height]),
+      },
+      {
+          safe_downcast<int32_t>(packed_dilation[Layout::Parameter::width]),
+          safe_downcast<int32_t>(packed_dilation[Layout::Parameter::height]),
+      },
+      {
+          packed_output_min,
+          packed_output_max,
+      },
   };
 
   uvec3 global_size = v_output.extents();
   if (method_ == Conv2dPointwise) {
     global_size = {
-      safe_downcast<uint32_t>(div_up(v_output.sizes()[Layout::Filter::width], INT64_C(2))),
-      safe_downcast<uint32_t>(div_up(v_output.sizes()[Layout::Filter::height], INT64_C(2))),
-      v_output.extents().data[2u]
-    };
+        safe_downcast<uint32_t>(
+            div_up(v_output.sizes()[Layout::Filter::width], INT64_C(2))),
+        safe_downcast<uint32_t>(
+            div_up(v_output.sizes()[Layout::Filter::height], INT64_C(2))),
+        v_output.extents().data[2u]};
   }
 
   api::UniformParamsBuffer params(context, block);
   api::PipelineBarrier pipeline_barrier{};
 
   context->submit_compute_job(
-<<<<<<< HEAD
-      // shader layout signature
-      {
-        VK_DESCRIPTOR_TYPE_STORAGE_IMAGE,
-        VK_DESCRIPTOR_TYPE_COMBINED_IMAGE_SAMPLER,
-        VK_DESCRIPTOR_TYPE_COMBINED_IMAGE_SAMPLER,
-        VK_DESCRIPTOR_TYPE_COMBINED_IMAGE_SAMPLER,
-        VK_DESCRIPTOR_TYPE_UNIFORM_BUFFER,
-      },
-=======
->>>>>>> f5b460b2
       // shader descriptor
       shader,
       // pipeline barrier
@@ -518,15 +496,9 @@
           pipeline_barrier,
           api::PipelineStage::COMPUTE,
           api::MemoryAccessType::WRITE),
-      v_input.image(
-          pipeline_barrier,
-          api::PipelineStage::COMPUTE),
-      packed_v_weight.image(
-          pipeline_barrier,
-          api::PipelineStage::COMPUTE),
-      packed_v_bias.image(
-          pipeline_barrier,
-          api::PipelineStage::COMPUTE),
+      v_input.image(pipeline_barrier, api::PipelineStage::COMPUTE),
+      packed_v_weight.image(pipeline_barrier, api::PipelineStage::COMPUTE),
+      packed_v_bias.image(pipeline_barrier, api::PipelineStage::COMPUTE),
       // params buffer
       params.buffer());
 }
@@ -558,64 +530,64 @@
       "Reason: The provided input tensor is either invalid or unsupported by Vulkan impl.");
 
   vTensor v_output{
-    context,
-    conv_output_size(
-        v_input.sizes(),
-        unpacked_filter,
-        packed_padding,
-        packed_stride,
-        packed_dilation),
-    input.options(),
+      context,
+      conv_output_size(
+          v_input.sizes(),
+          unpacked_filter,
+          packed_padding,
+          packed_stride,
+          packed_dilation),
+      input.options(),
   };
 
-  switch(method_) {
+  switch (method_) {
     case Conv2dDepthwise:
       conv2d_sliding_window(
-        VK_KERNEL(conv2d_dw),
-        v_output,
-        v_input,
-        packed_v_weight,
-        packed_v_bias,
-        packed_filter,
-        packed_stride,
-        packed_padding,
-        packed_dilation,
-        packed_output_min,
-        packed_output_max,
-        unpacked_filter,
-        method_);
+          VK_KERNEL(conv2d_dw),
+          v_output,
+          v_input,
+          packed_v_weight,
+          packed_v_bias,
+          packed_filter,
+          packed_stride,
+          packed_padding,
+          packed_dilation,
+          packed_output_min,
+          packed_output_max,
+          unpacked_filter,
+          method_);
       break;
     case Conv2dPointwise:
       conv2d_sliding_window(
-        VK_KERNEL(conv2d_pw_2x2),
-        v_output,
-        v_input,
-        packed_v_weight,
-        packed_v_bias,
-        packed_filter,
-        packed_stride,
-        packed_padding,
-        packed_dilation,
-        packed_output_min,
-        packed_output_max,
-        unpacked_filter,
-        method_);
+          VK_KERNEL(conv2d_pw_2x2),
+          v_output,
+          v_input,
+          packed_v_weight,
+          packed_v_bias,
+          packed_filter,
+          packed_stride,
+          packed_padding,
+          packed_dilation,
+          packed_output_min,
+          packed_output_max,
+          unpacked_filter,
+          method_);
       break;
     default:
       conv2d_sliding_window(
-        VK_KERNEL(conv2d),
-        v_output,
-        v_input,
-        packed_v_weight,
-        packed_v_bias,
-        packed_filter,
-        packed_stride,
-        packed_padding,
-        packed_dilation,
-        packed_output_min,
-        packed_output_max,
-        unpacked_filter,
-        method_);
+          VK_KERNEL(conv2d),
+          v_output,
+          v_input,
+          packed_v_weight,
+          packed_v_bias,
+          packed_filter,
+          packed_stride,
+          packed_padding,
+          packed_dilation,
+          packed_output_min,
+          packed_output_max,
+          unpacked_filter,
+          method_);
       break;
   }
 
@@ -631,33 +603,29 @@
     const int64_t groups,
     const c10::optional<Scalar>& output_min,
     const c10::optional<Scalar>& output_max) {
-  return c10::make_intrusive<VulkanOpContext>(
-      conv2d_context_create(
-          weight,
-          bias,
-          stride,
-          padding,
-          dilation,
-          /* transposed = */ false,
-          /* output_padding_arg = */ {},
-          groups,
-          output_min,
-          output_max));
+  return c10::make_intrusive<VulkanOpContext>(conv2d_context_create(
+      weight,
+      bias,
+      stride,
+      padding,
+      dilation,
+      /* transposed = */ false,
+      /* output_padding_arg = */ {},
+      groups,
+      output_min,
+      output_max));
 }
 
 Tensor run_conv2d_clamp_context(
     const Tensor& input,
     const c10::intrusive_ptr<VulkanOpContext>& vulkan_context) {
   return conv2d_context_run(
-    input,
-    vulkan_context->get_packed(),
-    vulkan_context->get_unpacked());
+      input, vulkan_context->get_packed(), vulkan_context->get_unpacked());
 }
 
 /* Backwards compatibility */
 Conv2dOpContext::Conv2dOpContext(VulkanOpContext vulkan_context)
-  : vulkan_context_{std::move(vulkan_context)} {
-}
+    : vulkan_context_{std::move(vulkan_context)} {}
 
 Conv2dOpContext Conv2dOpContext::create(
     const Tensor& weight,
@@ -670,51 +638,50 @@
     const int64_t groups,
     const c10::optional<Scalar>& output_min,
     const c10::optional<Scalar>& output_max) {
-  return Conv2dOpContext {
-      conv2d_context_create(
-        weight,
-        bias,
-        stride_arg,
-        padding_arg,
-        dilation_arg,
-        transposed,
-        output_padding_arg,
-        groups,
-        output_min,
-        output_max)
-  };
+  return Conv2dOpContext{conv2d_context_create(
+      weight,
+      bias,
+      stride_arg,
+      padding_arg,
+      dilation_arg,
+      transposed,
+      output_padding_arg,
+      groups,
+      output_min,
+      output_max)};
 }
 
 Tensor Conv2dOpContext::run(const Tensor& input_arg) const {
   return conv2d_context_run(
-    input_arg,
-    vulkan_context_.get_packed(),
-    vulkan_context_.get_unpacked());
+      input_arg, vulkan_context_.get_packed(), vulkan_context_.get_unpacked());
 }
 
 Conv2dOpContext::State Conv2dOpContext::unpack() const {
-  const c10::impl::GenericList unpacked_ = std::get<1>(vulkan_context_.get_state());
+  const c10::impl::GenericList unpacked_ =
+      std::get<1>(vulkan_context_.get_state());
   const Tensor unpacked_weight = unpacked_.get(0).toTensor();
-  const c10::optional<Tensor> unpacked_bias
-   = unpacked_.get(1).isTensor() ? unpacked_.get(1).toTensor() : (c10::optional<Tensor>&) c10::nullopt;
+  const c10::optional<Tensor> unpacked_bias = unpacked_.get(1).isTensor()
+      ? unpacked_.get(1).toTensor()
+      : (c10::optional<Tensor>&)c10::nullopt;
   const std::vector<int64_t> unpacked_stride = unpacked_.get(2).toIntVector();
   const std::vector<int64_t> unpacked_padding = unpacked_.get(3).toIntVector();
   const std::vector<int64_t> unpacked_dilation = unpacked_.get(4).toIntVector();
   const int64_t unpacked_groups = unpacked_.get(5).toInt();
-  const c10::optional<Scalar> unpacked_output_min
-   = unpacked_.get(6).isScalar() ? unpacked_.get(6).toScalar() : (c10::optional<Scalar>) c10::nullopt;
-  const c10::optional<Scalar> unpacked_output_max
-   = unpacked_.get(6).isScalar() ? unpacked_.get(7).toScalar() : (c10::optional<Scalar>) c10::nullopt;
+  const c10::optional<Scalar> unpacked_output_min = unpacked_.get(6).isScalar()
+      ? unpacked_.get(6).toScalar()
+      : (c10::optional<Scalar>)c10::nullopt;
+  const c10::optional<Scalar> unpacked_output_max = unpacked_.get(6).isScalar()
+      ? unpacked_.get(7).toScalar()
+      : (c10::optional<Scalar>)c10::nullopt;
   return Conv2dOpContext::State{
-    unpacked_weight,
-    unpacked_bias,
-    unpacked_stride,
-    unpacked_padding,
-    unpacked_dilation,
-    unpacked_groups,
-    unpacked_output_min,
-    unpacked_output_max
-  };
+      unpacked_weight,
+      unpacked_bias,
+      unpacked_stride,
+      unpacked_padding,
+      unpacked_dilation,
+      unpacked_groups,
+      unpacked_output_min,
+      unpacked_output_max};
 }
 
 c10::intrusive_ptr<Conv2dOpContext> conv2d_clamp_prepack(
@@ -726,18 +693,17 @@
     const int64_t groups,
     const c10::optional<Scalar>& output_min,
     const c10::optional<Scalar>& output_max) {
-  return c10::make_intrusive<Conv2dOpContext>(
-      Conv2dOpContext::create(
-          std::move(weight),
-          std::move(bias),
-          std::move(stride),
-          std::move(padding),
-          std::move(dilation),
-          /* transposed = */ false,
-          /* output_padding = */ {},
-          groups,
-          output_min,
-          output_max));
+  return c10::make_intrusive<Conv2dOpContext>(Conv2dOpContext::create(
+      std::move(weight),
+      std::move(bias),
+      std::move(stride),
+      std::move(padding),
+      std::move(dilation),
+      /* transposed = */ false,
+      /* output_padding = */ {},
+      groups,
+      output_min,
+      output_max));
 }
 
 Tensor conv2d_clamp_run(
