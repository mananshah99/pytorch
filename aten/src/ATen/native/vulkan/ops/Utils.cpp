--- conflicted
+++ resolved
@@ -4,7 +4,7 @@
 namespace native {
 namespace vulkan {
 namespace ops {
-namespace utils{
+namespace utils {
 
 void pack_buffer_to_vtensor(
     api::VulkanBuffer& buffer,
@@ -19,31 +19,25 @@
     api::utils::uvec3 extents;
     uint32_t block;
     api::utils::uvec4 offset;
-  } block {
-    extents,
-    4u * plane,
-    {
-      0u * plane,
-      1u * plane,
-      2u * plane,
-      3u * plane,
-    },
+  } block{
+      extents,
+      4u * plane,
+      {
+          0u * plane,
+          1u * plane,
+          2u * plane,
+          3u * plane,
+      },
   };
 
   api::UniformParamsBuffer params(context, block);
+  bool is_quantized = v_self.is_quantized();
+  api::ShaderSource kernel = is_quantized ? VK_KERNEL(nchw_to_image_quantized)
+                                          : VK_KERNEL(nchw_to_image);
 
   context->submit_compute_job(
-<<<<<<< HEAD
-      // shader layout signature
-      {
-        VK_DESCRIPTOR_TYPE_STORAGE_IMAGE,
-        VK_DESCRIPTOR_TYPE_STORAGE_BUFFER,
-        VK_DESCRIPTOR_TYPE_UNIFORM_BUFFER,
-      },
-=======
->>>>>>> f5b460b2
       // shader descriptor
-      VK_KERNEL(nchw_to_image),
+      kernel,
       // pipeline barrier
       pipeline_barrier,
       // global work group size
@@ -68,7 +62,9 @@
 }
 
 void pack_vtensor_to_staging(
-    vTensor& v_self, api::VulkanBuffer& staging, const VkFence fence_handle) {
+    vTensor& v_self,
+    api::VulkanBuffer& staging,
+    const VkFence fence_handle) {
   api::Context* const context = api::context();
 
   const api::utils::uvec3 extents = v_self.extents();
@@ -78,44 +74,42 @@
     api::utils::uvec3 extents;
     uint32_t block;
     api::utils::uvec4 offset;
-  } block {
-    extents,
-    4u * plane,
-    {
-      0u * plane,
-      1u * plane,
-      2u * plane,
-      3u * plane,
-    },
+  } block{
+      extents,
+      4u * plane,
+      {
+          0u * plane,
+          1u * plane,
+          2u * plane,
+          3u * plane,
+      },
   };
 
   api::UniformParamsBuffer params(context, block);
   api::PipelineBarrier pipeline_barrier{};
+  bool is_quantized = v_self.is_quantized();
+  api::utils::uvec3 copy_extents;
+  copy_extents.data[0u] = 1;
+  copy_extents.data[1u] = 1;
+  copy_extents.data[2u] =
+      ((v_self.sizes()[1] * v_self.sizes()[2] * v_self.sizes()[3]) / 4);
+  api::ShaderSource kernel = is_quantized ? VK_KERNEL(image_to_nchw_quantized)
+                                          : VK_KERNEL(image_to_nchw);
+  api::utils::uvec3 extents_to_use = is_quantized ? copy_extents : extents;
 
   context->submit_compute_job(
-<<<<<<< HEAD
-      // shader layout signature
-      {
-        VK_DESCRIPTOR_TYPE_COMBINED_IMAGE_SAMPLER,
-        VK_DESCRIPTOR_TYPE_STORAGE_BUFFER,
-        VK_DESCRIPTOR_TYPE_UNIFORM_BUFFER,
-      },
-=======
->>>>>>> f5b460b2
       // shader descriptor
-      VK_KERNEL(image_to_nchw),
+      kernel,
       // pipeline barrier
       pipeline_barrier,
       // global work group size
-      extents,
+      extents_to_use,
       // local work group size
-      adaptive_work_group_size(extents),
+      adaptive_work_group_size(extents_to_use),
       // fence handle
       fence_handle,
       // shader arguments
-      v_self.image(
-          pipeline_barrier,
-          api::PipelineStage::COMPUTE),
+      v_self.image(pipeline_barrier, api::PipelineStage::COMPUTE),
       staging,
       // params buffer
       params.buffer());
