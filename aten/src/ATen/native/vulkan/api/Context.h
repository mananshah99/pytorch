#pragma once

#ifdef USE_VULKAN_API

#include <ATen/native/vulkan/api/Common.h>
#include <ATen/native/vulkan/api/Adapter.h>
#include <ATen/native/vulkan/api/Command.h>
#include <ATen/native/vulkan/api/Descriptor.h>
#include <ATen/native/vulkan/api/Pipeline.h>
#include <ATen/native/vulkan/api/QueryPool.h>
#include <ATen/native/vulkan/api/Resource.h>
#include <ATen/native/vulkan/api/Runtime.h>
#include <ATen/native/vulkan/api/Shader.h>

namespace at {
namespace native {
namespace vulkan {
namespace api {

struct ContextConfig final {
  uint32_t cmdSubmitFrequency;
  CommandPoolConfig cmdPoolConfig;
  DescriptorPoolConfig descriptorPoolConfig;
  QueryPoolConfig queryPoolConfig;
};

//
// Vulkan Context holds onto all relevant Vulkan state as it pertains to our
// use of Vulkan in PyTorch.  A Context is associated with one, and only one,
// Adapter as a precursor to multi-GPU support.  All Vulkan tensors in PyTorch
// are associated with a Context to make tensor <-> device affinity explicit.
// The context is currently a global object, but technically it does not need
// to be if we were to make it explicit to the user.
//

class Context final {
 public:
  explicit Context(size_t adapter_i, const ContextConfig&);

  Context(const Context&) = delete;
  Context& operator=(const Context&) = delete;

  Context(Context&&) = delete;
  Context& operator=(Context&&) = delete;

  ~Context();

 private:
  // Config
  ContextConfig config_;
  // Important handles
  Adapter* adapter_p_;
  VkDevice device_;
  Adapter::Queue queue_;
  // Resource Pools
  CommandPool command_pool_;
  DescriptorPool descriptor_pool_;
  FencePool fences_;
  // Diagnostics
#ifdef USE_VULKAN_GPU_DIAGNOSTICS
  QueryPool querypool_;
#endif  /* USE_VULKAN_GPU_DIAGNOSTICS */
  // Command buffers submission
  std::mutex cmd_mutex_;
  CommandBuffer cmd_;
  uint32_t submit_count_;
  // Memory Management
  std::mutex buffer_clearlist_mutex_;
  std::vector<VulkanBuffer> buffers_to_clear_;
  std::mutex image_clearlist_mutex_;
  std::vector<VulkanImage> images_to_clear_;

 public:

  // Adapter access

  inline Adapter* adapter_ptr() {
    return adapter_p_;
  }

  inline VkDevice device() {
    return device_;
  }

  inline VkQueue queue() {
    return queue_.handle;
  }


  // Device Caches

  inline ShaderLayoutCache& shader_layout_cache() {
    return adapter_ptr()->shader_layout_cache();
  }

  inline ShaderCache& shader_cache() {
    return adapter_ptr()->shader_cache();
  }

  inline PipelineLayoutCache& pipeline_layout_cache() {
    return adapter_ptr()->pipeline_layout_cache();
  }

  inline ComputePipelineCache& pipeline_cache() {
    return adapter_ptr()->compute_pipeline_cache();
  }

  // Resource Pools

  inline DescriptorPool& descriptor_pool() {
    return descriptor_pool_;
  }

  inline FencePool& fences() {
    return fences_;
  }

  // Diagnostics

#ifdef USE_VULKAN_GPU_DIAGNOSTICS
  inline QueryPool& querypool() {
    return querypool_;
  }

  inline void reset_querypool() {
    set_cmd();
    querypool_.reset(cmd_);
  }
#endif  /* USE_VULKAN_GPU_DIAGNOSTICS */

  // Memory Management
  void register_buffer_cleanup(VulkanBuffer& buffer) {
    std::lock_guard<std::mutex> bufferlist_lock(buffer_clearlist_mutex_);
    buffers_to_clear_.emplace_back(std::move(buffer));
  }

  void register_image_cleanup(VulkanImage& image) {
    std::lock_guard<std::mutex> imagelist_lock(image_clearlist_mutex_);
    images_to_clear_.emplace_back(std::move(image));
  }

  // GPU RPC

  inline std::unique_lock<std::mutex> dispatch_lock() {
    return std::unique_lock<std::mutex>(cmd_mutex_);
  }

 private:

  inline void set_cmd() {
    if (!cmd_) {
      cmd_ = command_pool_.get_new_cmd();
      cmd_.begin();
    }
  }

  DescriptorSet submit_compute_prologue(
      CommandBuffer&,
      const ShaderSource&,
      const utils::uvec3&);

  void submit_compute_epilogue(
      CommandBuffer&,
      const DescriptorSet&,
      const PipelineBarrier&,
      const utils::uvec3&);

 public:

  template<typename... Arguments>
  void submit_compute_job(
      const ShaderSource&,
      const PipelineBarrier&,
      const utils::uvec3&,
      const utils::uvec3&,
      const VkFence fence_handle,
      Arguments&&...);

  void submit_texture_copy(
      const PipelineBarrier& pipeline_barrier,
      const api::VulkanImage&,
      const api::VulkanImage&,
      const api::utils::uvec3&,
      const api::utils::uvec3&,
      const api::utils::uvec3&,
      const VkFence fence_handle);

 private:

  void submit_cmd_to_gpu(const VkFence fence_handle = VK_NULL_HANDLE);

 public:

  void flush();
};

class UniformParamsBuffer final {
 private:
  Context* context_p_;
  VulkanBuffer vulkan_buffer_;
 public:
  template<typename Block>
  UniformParamsBuffer(Context* context_p, const Block& block)
    : context_p_(context_p),
      vulkan_buffer_(
          context_p_->adapter_ptr()->vma().create_params_buffer(block)) {
  }

  UniformParamsBuffer(const UniformParamsBuffer&) = delete;
  UniformParamsBuffer& operator=(const UniformParamsBuffer&) = delete;

  UniformParamsBuffer(UniformParamsBuffer&&) = delete;
  UniformParamsBuffer& operator=(UniformParamsBuffer&&) = delete;

  ~UniformParamsBuffer() {
    context_p_->register_buffer_cleanup(vulkan_buffer_);
  }

  VulkanBuffer& buffer() {
    return vulkan_buffer_;
  }
};

class StagingBuffer final {
 private:
  Context* context_p_;
  VulkanBuffer vulkan_buffer_;
 public:
  StagingBuffer(
      Context* context_p, const VkDeviceSize size, const bool gpuonly = false)
    : context_p_(context_p),
      vulkan_buffer_(
          context_p_->adapter_ptr()->vma().create_storage_buffer(size, gpuonly)) {
  }

  StagingBuffer(const StagingBuffer&) = delete;
  StagingBuffer& operator=(const StagingBuffer&) = delete;

  StagingBuffer(StagingBuffer&&) = delete;
  StagingBuffer& operator=(StagingBuffer&&) = delete;

  ~StagingBuffer() {
    context_p_->register_buffer_cleanup(vulkan_buffer_);
  }

  VulkanBuffer& buffer() {
    return vulkan_buffer_;
  }
};

bool available();

// The global runtime is retrieved using this function, where it is declared as
// a static local variable.
Context* context();

namespace detail {

template<
    size_t...Indices,
    typename ...Arguments>
inline void bind(
    DescriptorSet& descriptor_set,
    const std::index_sequence<Indices...>,
    Arguments&&...arguments) {
  C10_UNUSED const int _[]{
    0,
    (descriptor_set.bind(Indices, std::forward<Arguments>(arguments)), 0)...,
  };
}

} // namespace detail

template<typename... Arguments>
inline void Context::submit_compute_job(
    const ShaderSource& shader_descriptor,
    const PipelineBarrier& pipeline_barrier,
    const utils::uvec3& global_work_group,
    const utils::uvec3& local_work_group_size,
    const VkFence fence_handle,
    Arguments&&... arguments) {
  // Serialize recording to the shared command buffer. Do not initialize with a
  // mutex just yet, since in some cases it will be externally managed.
  std::unique_lock<std::mutex> cmd_lock;
  // If a fence was passed, then assume that the host intends to sync with
  // the GPU, implying there will be imminent calls to fence.wait() and flush().
  // We therefore assume the mutex is externally managed in this case, and the
  // calling thread has already locked the mutex prior to calling the function,
  // and will release the mutex manually after calling flush(). This will prevent
  // more dispatches from being recorded until we have flushed the Context.
  if (fence_handle == VK_NULL_HANDLE) {
    cmd_lock = std::unique_lock<std::mutex>(cmd_mutex_);
  }

  set_cmd();

#ifdef USE_VULKAN_GPU_DIAGNOSTICS
  uint32_t log_idx = querypool_.shader_profile_begin(
      cmd_,
      shader_descriptor.kernel_name,
      create_extent3d(global_work_group),
      create_extent3d(local_work_group_size));
#endif /* USE_VULKAN_GPU_DIAGNOSTICS */

  // Factor out template parameter independent code to minimize code bloat.
<<<<<<< HEAD
  DescriptorSet descriptor_set = submit_compute_prologue(
      cmd_,
      shader_layout_signature,
      shader_descriptor,
      local_work_group_size);
=======
  DescriptorSet descriptor_set =
      submit_compute_prologue(cmd_, shader_descriptor, local_work_group_size);
>>>>>>> f5b460b2

  detail::bind(
      descriptor_set,
      std::index_sequence_for<Arguments...>{},
      std::forward<Arguments>(arguments)...);

  // Factor out template parameter independent code to minimize code bloat.
  submit_compute_epilogue(
      cmd_,
      descriptor_set,
      pipeline_barrier,
      global_work_group);

#ifdef USE_VULKAN_GPU_DIAGNOSTICS
  querypool_.shader_profile_end(cmd_, log_idx);
#endif /* USE_VULKAN_GPU_DIAGNOSTICS */

  submit_count_++;
  if (fence_handle != VK_NULL_HANDLE ||
      submit_count_ >= config_.cmdSubmitFrequency) {
    submit_cmd_to_gpu(fence_handle);
  }
}

} // namespace api
} // namespace vulkan
} // namespace native
} // namespace at

#endif /* USE_VULKAN_API */<|MERGE_RESOLUTION|>--- conflicted
+++ resolved
@@ -2,9 +2,9 @@
 
 #ifdef USE_VULKAN_API
 
-#include <ATen/native/vulkan/api/Common.h>
 #include <ATen/native/vulkan/api/Adapter.h>
 #include <ATen/native/vulkan/api/Command.h>
+#include <ATen/native/vulkan/api/Common.h>
 #include <ATen/native/vulkan/api/Descriptor.h>
 #include <ATen/native/vulkan/api/Pipeline.h>
 #include <ATen/native/vulkan/api/QueryPool.h>
@@ -59,7 +59,7 @@
   // Diagnostics
 #ifdef USE_VULKAN_GPU_DIAGNOSTICS
   QueryPool querypool_;
-#endif  /* USE_VULKAN_GPU_DIAGNOSTICS */
+#endif /* USE_VULKAN_GPU_DIAGNOSTICS */
   // Command buffers submission
   std::mutex cmd_mutex_;
   CommandBuffer cmd_;
@@ -71,7 +71,6 @@
   std::vector<VulkanImage> images_to_clear_;
 
  public:
-
   // Adapter access
 
   inline Adapter* adapter_ptr() {
@@ -85,7 +84,6 @@
   inline VkQueue queue() {
     return queue_.handle;
   }
-
 
   // Device Caches
 
@@ -126,7 +124,7 @@
     set_cmd();
     querypool_.reset(cmd_);
   }
-#endif  /* USE_VULKAN_GPU_DIAGNOSTICS */
+#endif /* USE_VULKAN_GPU_DIAGNOSTICS */
 
   // Memory Management
   void register_buffer_cleanup(VulkanBuffer& buffer) {
@@ -146,7 +144,6 @@
   }
 
  private:
-
   inline void set_cmd() {
     if (!cmd_) {
       cmd_ = command_pool_.get_new_cmd();
@@ -166,8 +163,7 @@
       const utils::uvec3&);
 
  public:
-
-  template<typename... Arguments>
+  template <typename... Arguments>
   void submit_compute_job(
       const ShaderSource&,
       const PipelineBarrier&,
@@ -186,11 +182,9 @@
       const VkFence fence_handle);
 
  private:
-
   void submit_cmd_to_gpu(const VkFence fence_handle = VK_NULL_HANDLE);
 
  public:
-
   void flush();
 };
 
@@ -198,13 +192,13 @@
  private:
   Context* context_p_;
   VulkanBuffer vulkan_buffer_;
- public:
-  template<typename Block>
+
+ public:
+  template <typename Block>
   UniformParamsBuffer(Context* context_p, const Block& block)
-    : context_p_(context_p),
-      vulkan_buffer_(
-          context_p_->adapter_ptr()->vma().create_params_buffer(block)) {
-  }
+      : context_p_(context_p),
+        vulkan_buffer_(
+            context_p_->adapter_ptr()->vma().create_params_buffer(block)) {}
 
   UniformParamsBuffer(const UniformParamsBuffer&) = delete;
   UniformParamsBuffer& operator=(const UniformParamsBuffer&) = delete;
@@ -225,13 +219,16 @@
  private:
   Context* context_p_;
   VulkanBuffer vulkan_buffer_;
+
  public:
   StagingBuffer(
-      Context* context_p, const VkDeviceSize size, const bool gpuonly = false)
-    : context_p_(context_p),
-      vulkan_buffer_(
-          context_p_->adapter_ptr()->vma().create_storage_buffer(size, gpuonly)) {
-  }
+      Context* context_p,
+      const VkDeviceSize size,
+      const bool gpuonly = false)
+      : context_p_(context_p),
+        vulkan_buffer_(context_p_->adapter_ptr()->vma().create_storage_buffer(
+            size,
+            gpuonly)) {}
 
   StagingBuffer(const StagingBuffer&) = delete;
   StagingBuffer& operator=(const StagingBuffer&) = delete;
@@ -256,22 +253,20 @@
 
 namespace detail {
 
-template<
-    size_t...Indices,
-    typename ...Arguments>
+template <size_t... Indices, typename... Arguments>
 inline void bind(
     DescriptorSet& descriptor_set,
     const std::index_sequence<Indices...>,
-    Arguments&&...arguments) {
+    Arguments&&... arguments) {
   C10_UNUSED const int _[]{
-    0,
-    (descriptor_set.bind(Indices, std::forward<Arguments>(arguments)), 0)...,
+      0,
+      (descriptor_set.bind(Indices, std::forward<Arguments>(arguments)), 0)...,
   };
 }
 
 } // namespace detail
 
-template<typename... Arguments>
+template <typename... Arguments>
 inline void Context::submit_compute_job(
     const ShaderSource& shader_descriptor,
     const PipelineBarrier& pipeline_barrier,
@@ -286,8 +281,9 @@
   // the GPU, implying there will be imminent calls to fence.wait() and flush().
   // We therefore assume the mutex is externally managed in this case, and the
   // calling thread has already locked the mutex prior to calling the function,
-  // and will release the mutex manually after calling flush(). This will prevent
-  // more dispatches from being recorded until we have flushed the Context.
+  // and will release the mutex manually after calling flush(). This will
+  // prevent more dispatches from being recorded until we have flushed the
+  // Context.
   if (fence_handle == VK_NULL_HANDLE) {
     cmd_lock = std::unique_lock<std::mutex>(cmd_mutex_);
   }
@@ -303,16 +299,8 @@
 #endif /* USE_VULKAN_GPU_DIAGNOSTICS */
 
   // Factor out template parameter independent code to minimize code bloat.
-<<<<<<< HEAD
-  DescriptorSet descriptor_set = submit_compute_prologue(
-      cmd_,
-      shader_layout_signature,
-      shader_descriptor,
-      local_work_group_size);
-=======
   DescriptorSet descriptor_set =
       submit_compute_prologue(cmd_, shader_descriptor, local_work_group_size);
->>>>>>> f5b460b2
 
   detail::bind(
       descriptor_set,
@@ -321,10 +309,7 @@
 
   // Factor out template parameter independent code to minimize code bloat.
   submit_compute_epilogue(
-      cmd_,
-      descriptor_set,
-      pipeline_barrier,
-      global_work_group);
+      cmd_, descriptor_set, pipeline_barrier, global_work_group);
 
 #ifdef USE_VULKAN_GPU_DIAGNOSTICS
   querypool_.shader_profile_end(cmd_, log_idx);
