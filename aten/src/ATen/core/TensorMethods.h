--- conflicted
+++ resolved
@@ -514,17 +514,7 @@
 }
 inline Tensor & Tensor::ceil_() const {
 #ifdef USE_STATIC_DISPATCH
-<<<<<<< HEAD
-    switch(tensorTypeIdToBackend(impl::dispatchTypeId(type_set()))) {
-        case Backend::CPU:
-            return CPUType::ceil_(const_cast<Tensor&>(*this));
-            break;
-        default:
-            AT_ERROR("ceil_ not implemented for ", at::toString(type_set()));
-    }
-=======
     return TypeDefault::ceil_(const_cast<Tensor&>(*this));
->>>>>>> df6fa44f
 #else
     static auto table = globalATenDispatch().getOpTable("aten::ceil_(Tensor(a!) self) -> Tensor(a!)");
     return table->getOp<Tensor & (Tensor &)>(type_set(), is_variable())(const_cast<Tensor&>(*this));
