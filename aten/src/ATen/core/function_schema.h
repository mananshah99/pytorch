#pragma once

#include <c10/util/StringUtil.h>
#include <c10/util/string_view.h>
#include <c10/util/irange.h>
#include <ATen/core/jit_type.h>
#include <ATen/core/symbol.h>
#include <ATen/core/ivalue.h>
#include <ATen/core/alias_info.h>
#include <ATen/core/operator_name.h>
#include <ATen/core/dispatch/OperatorOptions.h>
#include <unordered_map>

namespace c10 {

// schema as used in the compiler for resolving function calls and reporting
// errors. These objects should be constructed from C10 schema once those
// are available.

struct Argument;
struct FunctionSchema;

using AliasTypeSet = std::vector<TypePtr>;

bool operator==(const Argument& lhs, const Argument& rhs);

struct Argument {
  Argument(
      std::string name = "",
      TypePtr type = nullptr,
      c10::optional<int32_t> N = c10::nullopt,
      c10::optional<IValue> default_value = c10::nullopt,
      bool kwarg_only = false,
      c10::optional<AliasInfo> alias_info = c10::nullopt)
    : Argument(name, type, type, N, default_value, kwarg_only, alias_info) {}

  Argument(
      std::string name,
      TypePtr fake_type,
      TypePtr real_type,
      c10::optional<int32_t> N = c10::nullopt,
      c10::optional<IValue> default_value = c10::nullopt,
      bool kwarg_only = false,
      c10::optional<AliasInfo> alias_info = c10::nullopt)
      : name_(std::move(name)),
        type_(fake_type ? std::move(fake_type) : TensorType::get()),
        real_type_(real_type ? std::move(real_type) : TensorType::get()),
        N_(std::move(N)),
        default_value_(std::move(default_value)),
        alias_info_(alias_info ? std::make_unique<AliasInfo>(std::move(*alias_info)) : nullptr),
        kwarg_only_(kwarg_only) {
    // this is an softly-enforced invariant for out arguments.
    bool is_alias = alias_info_ != nullptr && alias_info_->isWrite();
    is_out_ = kwarg_only_ && is_alias;
  }

  Argument(Argument&& rhs) noexcept = default;

  Argument(const Argument& rhs)
      : name_(rhs.name_),
        type_(rhs.type_),
        real_type_(rhs.real_type_),
        N_(rhs.N_),
        default_value_(rhs.default_value_),
        alias_info_(rhs.alias_info_ ? std::make_unique<AliasInfo>(*rhs.alias_info_) : nullptr),
        kwarg_only_(rhs.kwarg_only_),
        is_out_(rhs.is_out_) {}

  Argument& operator=(Argument&& rhs) = default;

  Argument& operator=(const Argument& rhs) {
    if (this != &rhs) {
      name_ = rhs.name_;
      type_ = rhs.type_;
      real_type_ = rhs.real_type_;
      N_ = rhs.N_;
      default_value_ = rhs.default_value_;
      alias_info_ = rhs.alias_info_ ? std::make_unique<AliasInfo>(*rhs.alias_info_) : nullptr;
      kwarg_only_ = rhs.kwarg_only_;
      is_out_ = rhs.is_out_;
    }
    return *this;
  }

  const std::string& name() const {
    return name_;
  }
  const TypePtr& type() const {
    return type_;
  }
  const TypePtr& real_type() const {
    return real_type_;
  }
  c10::optional<int32_t> N() const {
    return N_;
  }
  const c10::optional<IValue>& default_value() const {
    return default_value_;
  }
  bool kwarg_only() const {
    return kwarg_only_;
  }

  bool is_out() const {
    return is_out_;
  }

  C10_NODISCARD const AliasInfo* alias_info() const {
    return alias_info_.get();
  }

  bool is_inferred_type() const {
    bool is_inferred_type = false;
    TORCH_INTERNAL_ASSERT(type_);
    if (auto pt = type_->cast<TensorType>()) {
      if (pt->isInferredType()) {
        is_inferred_type = true;
      }
    }
    return is_inferred_type;
  }

  std::string formatTypeMismatchMsg(const std::string& actual_type) const {
    std::string inferred_type_hint;
    if (is_inferred_type()) {
      inferred_type_hint = c10::str(
          "Inferred '",
          name(),
          "' to be of type 'Tensor' ",
          "because it was not annotated with an explicit type.\n");
    }
    return c10::str(
        "Expected a value of type '",
        type()->repr_str(),
        "' for argument '",
        name(),
        "' but instead found type '",
        actual_type,
        "'.\n",
        inferred_type_hint);
  }

  Argument cloneWithType(TypePtr new_type) const {
    return Argument(
        name_,
        std::move(new_type),
        N_,
        default_value_,
        kwarg_only_,
        alias_info_ ? c10::optional<AliasInfo>(*alias_info_) : c10::nullopt);
  }

  // this function checks whether this Argument is backward compatible with
  // the old one. we consider the following cases are backward compatible:
  //   1) two arguments are equal
  //   2) this arg's type should be subtype of old
  //   3) this arg must provide the same default value if old arg has one,
  bool isBackwardCompatibleWith(
      const Argument& old,
      std::ostream* why_not=nullptr) const;

  // this function checks whether this Argument is forward compatible with
  // the old one. we consider the following cases are forward compatible:
  //   1) two arguments are equal
  //   2) this arg's type should be subtype of old
  //   3) this arg must provide the same default value if old arg has one,
  bool isForwardCompatibleWith(
      const Argument& old,
      std::ostream* why_not = nullptr) const;

 private:
  std::string name_;
  TypePtr type_;
  TypePtr real_type_; // this is ScalarType, not int, e.g.
  // for list types, an optional statically known length for the list
  // e.g. for int[3]: type = ListType::ofInts(), N = 3
  // If present, this will allow scalars to be broadcast to this length to
  // become a list.
  c10::optional<int32_t> N_;

  c10::optional<IValue> default_value_;
  // AliasInfo is huge, so let's only allocate memory for it if
  // necessary (which it isn't during schema parsing on startup, to
  // give a pertinent example).
  std::unique_ptr<AliasInfo> alias_info_;
  // is this only specifiable as a keyword argument?
  bool kwarg_only_;
  // marks if the argument is out variant of the schema
  bool is_out_;
};

inline bool operator==(const Argument& lhs, const Argument& rhs) {
  return lhs.name() == rhs.name()
          && *lhs.type() == *rhs.type()
          && lhs.N() == rhs.N()
          && lhs.default_value() == rhs.default_value()
          && lhs.kwarg_only() == rhs.kwarg_only()
          && (lhs.alias_info() == rhs.alias_info()
              || (lhs.alias_info() != nullptr && rhs.alias_info() != nullptr
                   && *lhs.alias_info() == *rhs.alias_info()));
}

inline bool operator!=(const Argument& lhs, const Argument& rhs) {
  return !(lhs == rhs);
}

<<<<<<< HEAD
=======
enum struct TORCH_API SchemaArgType { input, output };

/**
 * struct SchemaArgument
 *
 * Structure used to represent arguments or returns for a schema.
 */
struct TORCH_API SchemaArgument {
  SchemaArgType type;
  size_t index;
  bool operator==(const SchemaArgument& rhs) const {
    return type == rhs.type && index == rhs.index;
  }
};

>>>>>>> f5b460b2
bool operator==(const FunctionSchema& lhs, const FunctionSchema& rhs);

struct FunctionSchema {
  FunctionSchema(
      std::string name,
      std::string overload_name,
      std::vector<Argument> arguments,
      std::vector<Argument> returns,
      bool is_vararg = false,
      bool is_varret = false)
      : name_({std::move(name), std::move(overload_name)}),
        arguments_(std::move(arguments)),
        returns_(std::move(returns)),
        is_vararg_(is_vararg),
        is_varret_(is_varret) {
    checkSchema();
  }

  FunctionSchema(
      Symbol name,
      std::string overload_name,
      std::vector<Argument> arguments,
      std::vector<Argument> returns,
      bool is_vararg = false,
      bool is_varret = false)
      : FunctionSchema(
            name.toQualString(),
            std::move(overload_name),
            std::move(arguments),
            std::move(returns),
            is_vararg,
            is_varret) {
    checkSchema();
  }

  // Checks whether this schema is backward compatible with the old one.
  // The following conditions must be true:
  // [Function structure] The new schema's name, overload-name, varargs, and
  //      return arity are the same.
  // [Output Narrowing] The new schema's output type must be the same class
  //      or inherit from the old schema's output type.
  // [Argument count] The new schema must have at least as many arguments as
  //      the old schema (considering the list of positional and kwargs).
  // [Arg Compatibility] Every argument in the old schema has a corresponding
  //      argument in the new schema that:
  //        * is at the same position.
  //        * has the same name.
  //        * is either positional, or kwarg and the old argument was kwarg.
  //        * has the same type, or the old argument's type inherits from the
  //          new argument's type.
  // [Default Values] Every new argument must have a default value.
  // E.g.
  //   OK    f_new(a, b, c=1) => f_old(a, b)
  //   NOK   f_new(a, c=1, *, b) => f_old(a, *, b)
  //   OK    f_new(a, b, *, c) => f_old(a, *, b, c)
  //   NOK   f_new(a, *, b, c) -> f_old(a, b, *, c)
  //   NOK   f_new(a, *, c, b) => f_old(a, *, b, c)
  //   OK    f_new(a, *, b, c, d=1) => f_old(a, *, b, c)
  bool isBackwardCompatibleWith(
      const FunctionSchema& old,
      std::ostream* why_not = nullptr) const;

  // Checks whether this schema is forward compatible with the old one.
  // The following conditions must be true:
  // [Function structure] The new schema's name, overload-name, varargs, and
  //      return arity are the same.
  // [Output Narrowing] The new schema's output type must be the same class
  //      or inherit from the old schema's output type.
  // [Arg Compatibility] Every argument in the old schema has a corresponding
  //      argument in the new schema that:
  //        * is at the same position.
  //        * has the same name.
  //        * is either positional, or kwarg and the old argument was kwarg.
  //        * has the same type, or the old argument's type inherits from the
  //          new argument's type.
  // [Default Values] Every new argument must have a default value.
  //         Each default value type should NOT be a container type.
  // [Positioning] All defaults arguments MUST go after either old
  //         default arguments or the end of positional arguments
  //         and right BEFORE all out arguments
  bool isForwardCompatibleWith(
      const FunctionSchema& old,
      std::ostringstream& why_not) const;

 private:
  OperatorName name_;
  std::vector<Argument> arguments_;
  std::vector<Argument> returns_;
  // if true then this schema takes an arbitrary number of additional arguments
  // after the argument specified in arguments
  // currently this is used primarily to represent 'primitive' operators whose
  // arguments are not checked by schema
  bool is_vararg_;
  bool is_varret_;

  // if no alias information is directly specified, what kind of "default"
  // alias information should we infer?
  // NB: due to alias analysis kind merging, this may be nullopt.  Eventually
  // this should always be set no matter what
  c10::optional<AliasAnalysisKind> alias_kind_;

  template <typename T>
  void checkArg(const IValue& value, const Argument& argument, optional<size_t> pos) const;

  void checkSchema() const {
    bool seen_default_arg = false;
    for (const auto& arg : arguments()) {
      if (arg.default_value()) {
        seen_default_arg = true;
      } else {
        // we have historically serialized broadcasting lists wo/default values,
        // so to not break BC allow lists here
        if (arg.type()->kind() == ListType::Kind) {
          continue;
        }
        TORCH_INTERNAL_ASSERT(
            !seen_default_arg || arg.kwarg_only(),
            "Non-default positional argument follows default argument. Parameter ",
            arg.name(),
            " in ",
            *this);
      }
    }
  }

 public:

  void dump() const;

  const OperatorName& operator_name() const {
    return name_;
  }
  const std::string& name() const {
    return name_.name;
  }
  const std::string& overload_name() const {
    return name_.overload_name;
  }
  const std::vector<Argument>& arguments() const {
    return arguments_;
  }
  const std::vector<Argument>& returns() const {
    return returns_;
  }
  bool is_vararg() const {
    return is_vararg_;
  }
  bool is_varret() const {
    return is_varret_;
  }
  bool is_mutable() const {
    return std::any_of(
        arguments_.cbegin(), arguments_.cend(), [](const Argument& arg) {
          const AliasInfo* aliasInfo = arg.alias_info();
          return aliasInfo && aliasInfo->isWrite();
        });
  }
<<<<<<< HEAD
=======
  bool is_mutable(const c10::SchemaArgument &argument) const {
    TORCH_INTERNAL_ASSERT(
        argument.index < getCorrectList(argument.type).size(),
        "Invalid index for schema.");
    const AliasInfo* aliasInfo = getCorrectList(argument.type)[argument.index].alias_info();
    return aliasInfo && aliasInfo->isWrite();
  }
  bool is_mutable(c10::string_view name) const {
    c10::optional<int> index = argumentIndexWithName(name);
    TORCH_INTERNAL_ASSERT(
        index != c10::nullopt, "Schema has no argument named ", name);

    return is_mutable({c10::SchemaArgType::input, static_cast<size_t>(*index)});
  }

  // Returns whether lhs and rhs may alias directly.
  // This does not account for cases where lhs or rhs are a container that
  // may contain elements that alias the other argument.
  // FunctionSchema::may_contain_alias will include that functionality.
  bool may_alias(const SchemaArgument& lhs, const SchemaArgument& rhs) const;
>>>>>>> f5b460b2

  // Returns whether lhs and rhs may alias directly or whether lhs/rhs are a container
  // that may contain elements that alias the other argument.
  // bidirectional = false only returns whether lhs may contain an alias of rhs
  // while bidirectional = true returns both directions.
  bool may_contain_alias(const SchemaArgument& lhs, const SchemaArgument& rhs, bool bidirectional = true) const;

  // Returns whether the two AliasTypeSets contain any similarities
  // ie: whether the two type sets can alias.
  bool canAliasTypeSetsAlias(const c10::optional<AliasTypeSet> &lhs, const c10::optional<AliasTypeSet> &rhs) const;

  // Recursively Finds all contained types within the AliasTypeSet.
  c10::optional<AliasTypeSet> getAliasTypeSetContainedTypes(const c10::optional<AliasTypeSet> &aliasTypeSet) const;

  // Similar to mapTypeToAliasTypeSet defined in alias_analysis.cpp.
  // Used to map types to a type such that all types that can alias will be mapped to the same type.
  // For example, calling this method on 'Optional[List[int]]' is the same as calling this method
  // on 'List[int]'.
  c10::optional<AliasTypeSet> mapTypeToAliasTypeSet(const TypePtr& type) const;

  // Returns either arguments() or returns() depending on the SchemaArgType
  // output => returns(), input => arguments()
  const std::vector<Argument>& getCorrectList(SchemaArgType type) const;

  c10::optional<int> argumentIndexWithName(c10::string_view name) const {
    for (const auto i : c10::irange(arguments().size())) {
      if(name == arguments()[i].name())
        return i;
    }
    return c10::nullopt;
  }
  FunctionSchema cloneWithName(std::string name, std::string overload_name) const {
    return FunctionSchema(
        std::move(name),
        std::move(overload_name),
        arguments(),
        returns(),
        is_vararg(),
        is_varret()
        );
  }
  FunctionSchema cloneWithArguments(std::vector<Argument> new_arguments) const {
    return FunctionSchema(
        name(),
        overload_name(),
        std::move(new_arguments),
        returns(),
        is_vararg(),
        is_varret());
  }
  FunctionSchema cloneWithReturns(std::vector<Argument> new_returns) const {
    return FunctionSchema(
        name(),
        overload_name(),
        arguments(),
        std::move(new_returns),
        is_vararg(),
        is_varret());
  }

  std::string formatTypeMismatchMsg(
      const Argument& expected,
      const std::string& actual_type,
      c10::optional<size_t> position = c10::nullopt,
      c10::optional<std::string> value = c10::nullopt) const;

  FunctionSchema cloneWithRemappedTypes(
      const std::function<TypePtr(TypePtr)> type_map) const;

  // Check that inputs have the correct types and appends any missing default
  // values.
  template <typename T = c10::PlatformType>
  void checkAndNormalizeInputs(
      std::vector<IValue>& inputs,
      const std::unordered_map<std::string, IValue>& kwargs =
          std::unordered_map<std::string, IValue>{}) const;

  std::string findErrorInKwargs(const std::vector<std::string>& kwargs) const;

  bool hasAnyAliasInfo() const {
    for (const auto& arg : arguments_) {
      if (arg.alias_info() != nullptr) {
        return true;
      }
    }
    for (const auto& ret : returns_) {
      if (ret.alias_info() != nullptr) {
        return true;
      }
    }
    return false;
  }


  // TODO remove the mutation here
  bool isDefaultAliasAnalysisKind() const {
    return !alias_kind_;
  }
  AliasAnalysisKind aliasAnalysis() const {
    return alias_kind_.value_or(AliasAnalysisKind::CONSERVATIVE);
  }
  void setAliasAnalysis(AliasAnalysisKind v) {
    alias_kind_ = v;
  }

  c10::optional<c10::string_view> getNamespace() const {
    return name_.getNamespace();
  }

  // Returns true if we successfully set the namespace (as there
  // was none set, and false otherwise)
  bool setNamespaceIfNotSet(const char* ns) {
    return name_.setNamespaceIfNotSet(ns);
  }

  // can a function with this schema be substituted for a function of rhs's
  // schema and have the program typecheck?
  // as_method - if true, treat this schema as a method and ignore
  // the first argument, which will be the object in both cases
  bool isSubtypeOf(const FunctionSchema& rhs, bool as_method, std::ostream* why_not=nullptr) const;
};

inline bool operator==(const FunctionSchema& lhs, const FunctionSchema& rhs) {
  return lhs.name() == rhs.name()
     && lhs.overload_name() == rhs.overload_name()
     && lhs.arguments() == rhs.arguments()
     && lhs.returns() == rhs.returns()
     && lhs.is_vararg() == rhs.is_vararg()
     && lhs.is_varret() == rhs.is_varret();
}

inline bool operator!=(const FunctionSchema& lhs, const FunctionSchema& rhs) {
  return !(lhs == rhs);
}

// print out Argument, which is compatible with FunctionSchema parser
// full format: Type(alias)? name=default_value
inline std::ostream& operator<<(std::ostream& out, const Argument& arg) {

  // for adjusting the ? position.
  // in schema, we have Tensor?(a!) input, and t(a!)?.
  // however, t?(a!) doesn't work with schema parser.
  // so we always use Type(alias)? format
  auto type = arg.type();
  bool is_opt = type->kind() == OptionalType::Kind;
  auto unopt_type = is_opt ? type->castRaw<OptionalType>()->getElementType() : type;

  if (unopt_type->kind() == ListType::Kind && arg.N()) {
    // sized lists get size N from arg, not type
    auto list = unopt_type->cast<c10::ListType>();
    out << list->getElementType()->str() << "[" << *arg.N() << "]";
  } else {
    out << unopt_type->str();
  }

  if (arg.alias_info()) {
    out << *arg.alias_info();
  }

  if (is_opt) {
    out << "?";
  }

  if (!arg.name().empty()) {
    out << " " << arg.name();
  }

  if (arg.default_value()) {
    out << "=";
    if ((type->kind() == c10::TypeKind::StringType ||
        unopt_type->kind() == c10::TypeKind::StringType) &&
        arg.default_value().value().isString()) {
      printQuotedString(out, arg.default_value().value().toStringRef());
    } else if (type->kind() == TypeKind::ListType && type->castRaw<ListType>()->getElementType()->kind() == c10::TypeKind::IntType) {
      // We want to faithfully replicate JIT schema.
      // in native_functions.yaml defaults for int arrays with a single value always look like
      //   int[2] stride=1
      // instead of
      //   int[2] stride=[1, 1]
      auto default_val = arg.default_value().value().toIntList();
      if (default_val.size() > 1) {
        auto all_defaults_the_same = true;
        for (const auto i : c10::irange(1, default_val.size())) {
          if (default_val[0] != default_val[i]) all_defaults_the_same = false;
        }
        if (all_defaults_the_same) {
          out << default_val[0];
        } else {
          out << arg.default_value().value();
        }
      } else {
        out << arg.default_value().value();
      }
    } else {
      out << arg.default_value().value();
    }
  }

  return out;
}

inline std::ostream& operator<<(std::ostream& out, const FunctionSchema& schema);

inline std::string toString(const FunctionSchema& schema) {
  std::ostringstream str;
  str << schema;
  return str.str();
}

} // namespace c10

namespace std {
template<>
  struct hash<c10::SchemaArgument> {
    size_t operator()(const c10::SchemaArgument& arg) const
    {
      return c10::hash_combine(std::hash<size_t>()(arg.index), std::hash<size_t>()(static_cast<std::size_t>(arg.type)));
    }
  };
} // namespace std


#include <ATen/core/function_schema_inl.h>  // IWYU pragma: keep<|MERGE_RESOLUTION|>--- conflicted
+++ resolved
@@ -204,8 +204,6 @@
   return !(lhs == rhs);
 }
 
-<<<<<<< HEAD
-=======
 enum struct TORCH_API SchemaArgType { input, output };
 
 /**
@@ -221,10 +219,9 @@
   }
 };
 
->>>>>>> f5b460b2
 bool operator==(const FunctionSchema& lhs, const FunctionSchema& rhs);
 
-struct FunctionSchema {
+struct TORCH_API FunctionSchema {
   FunctionSchema(
       std::string name,
       std::string overload_name,
@@ -379,8 +376,6 @@
           return aliasInfo && aliasInfo->isWrite();
         });
   }
-<<<<<<< HEAD
-=======
   bool is_mutable(const c10::SchemaArgument &argument) const {
     TORCH_INTERNAL_ASSERT(
         argument.index < getCorrectList(argument.type).size(),
@@ -401,7 +396,6 @@
   // may contain elements that alias the other argument.
   // FunctionSchema::may_contain_alias will include that functionality.
   bool may_alias(const SchemaArgument& lhs, const SchemaArgument& rhs) const;
->>>>>>> f5b460b2
 
   // Returns whether lhs and rhs may alias directly or whether lhs/rhs are a container
   // that may contain elements that alias the other argument.
