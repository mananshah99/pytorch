--- conflicted
+++ resolved
@@ -1776,10 +1776,7 @@
                            "torch.contrib.",  # something weird
                            "torch.testing._internal.distributed.",  # just fails
                            "torch.ao.sparsity._experimental.",  # depends on pytorch_lightning, not user-facing
-<<<<<<< HEAD
-=======
                            "torch.cuda._dynamo_graphs",  # depends on torchdynamo
->>>>>>> 7bdafed4
                            ]
         # See https://github.com/pytorch/pytorch/issues/77801
         if not sys.version_info >= (3, 9):
