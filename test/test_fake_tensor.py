# Owner(s): ["module: meta tensors"]

from torch.testing._internal.common_utils import TestCase, run_tests, skipIfCrossRef, skipIfRocm
import torch
import itertools
from torch.testing._internal.jit_utils import RUN_CUDA
from torch._subclasses.fake_tensor import (
    FakeTensor,
    FakeTensorMode,
    FakeTensorConverter,
    DynamicOutputShapeException,
)
from torch.utils._python_dispatch import enable_torch_dispatch_mode
from torch import nn
import unittest
import contextlib
import torch._prims as prims
import copy

class FakeTensorTest(TestCase):
    def checkType(self, t, device_str, size):
        self.assertTrue(isinstance(t, FakeTensor))
        self.assertEqual(t.device.type, device_str)
        self.assertEqual(list(t.size()), size)

    def test_basic(self):
        mode = FakeTensorMode(inner=None)
        x = torch.empty(2, 2, device="cpu")
        y = torch.empty(4, 2, 2, device="cpu")
        with enable_torch_dispatch_mode(mode):
            x = mode.from_tensor(x)
            y = mode.from_tensor(y)
            z = x + y
            self.assertEqual(z.shape, (4, 2, 2))
            self.assertEqual(z.device, torch.device("cpu"))
            self.assertTrue(isinstance(z, FakeTensor))

    def test_parameter_instantiation(self):
        with enable_torch_dispatch_mode(FakeTensorMode(inner=None)):
            x = torch.rand([4])
            y = torch.nn.parameter.Parameter(x)
            self.assertTrue(isinstance(y, torch.nn.Parameter))

    @unittest.skipIf(not RUN_CUDA, "requires cuda")
    def test_index_cuda_with_cpu(self):
        with enable_torch_dispatch_mode(FakeTensorMode(inner=None)):
            x = torch.rand([2048], device='cuda')
            out = x[torch.zeros([36], dtype=torch.int64)]
            self.checkType(out, "cuda", [36])

    @unittest.skipIf(not RUN_CUDA, "requires cuda")
    def test_shape_take_not_device(self):
        with enable_torch_dispatch_mode(FakeTensorMode(inner=None)):
            x = torch.empty(1, device="cpu")
            y = torch.empty(8, 8, device="cuda")
            out = x.resize_as_(y)
            self.assertEqual(out.shape, (8, 8))
            self.assertEqual(out.device.type, "cpu")
            self.assertTrue(isinstance(out, FakeTensor))

    @unittest.skipIf(not RUN_CUDA, "requires cuda")
    def test_zero_dim(self):
        mode = FakeTensorMode(inner=None)
        with enable_torch_dispatch_mode(mode):
            x = torch.tensor(0.)
            y = torch.rand([4, 4], device="cuda")
            out = x + y
            self.assertEqual(out.shape, (4, 4))
            self.assertEqual(out.device, y.device)
            self.assertTrue(isinstance(out, FakeTensor))

    @unittest.skipIf(not RUN_CUDA, "requires cuda")
    def test_throw(self):
        mode = FakeTensorMode(inner=None)
        x = torch.tensor(0.)  # TODO: tensor() errors
        with enable_torch_dispatch_mode(mode):
            x_conv = mode.from_tensor(x)
            y = torch.rand([4, 4], device="cuda")
            z = torch.rand([4, 4], device="cpu")
            self.assertRaises(Exception, lambda: torch.lerp(x_conv, y, z))

    @unittest.skipIf(not RUN_CUDA, "requires cuda")
    def test_type_as(self):
        with enable_torch_dispatch_mode(FakeTensorMode(inner=None)):
            x = torch.rand([16, 1], device="cpu")
            y = torch.rand([4, 4], device="cuda")
            out = x.type_as(y)
            self.assertEqual(out.device.type, "cuda")
            self.assertTrue(isinstance(out, FakeTensor))

    def test_constructor(self):
        with enable_torch_dispatch_mode(FakeTensorMode(inner=None)):
            x = torch.rand([4, 4], device="cpu")

        self.assertTrue(isinstance(x, FakeTensor))
        self.assertTrue(x.device.type == "cpu")

    def test_mode(self):
        with enable_torch_dispatch_mode(FakeTensorMode(inner=None)):
            y = torch.rand([4], device="cpu")
            out = y + y

        self.assertTrue(isinstance(out, FakeTensor))

    @unittest.skipIf(not RUN_CUDA, "requires cuda")
    def test_non_kwarg_device(self):
        with enable_torch_dispatch_mode(FakeTensorMode(inner=None)):
            x = torch.rand([16, 1], device="cpu")
            y = x.to(torch.device("cpu"))
            self.assertIs(x, y)
            z = x.to(torch.device("cuda"))
            self.assertEqual(z.device.type, "cuda")

    def test_fake_mode_error(self):
        x = torch.rand([4, 4])

        with self.assertRaisesRegex(Exception, "non-Fake Tensor inputs"):
            with enable_torch_dispatch_mode(FakeTensorMode(inner=None)):
                y = x[0]

    @unittest.skipIf(not RUN_CUDA, "requires cuda")
    def test_like_constructor(self):
        with enable_torch_dispatch_mode(FakeTensorMode(inner=None)):
            x = torch.rand([4, 4])
            y = torch.ones_like(x)
            self.assertTrue(isinstance(y, FakeTensor))
            self.assertEqual(y.device.type, "cpu")
            z = torch.ones_like(x, device="cuda")
            self.assertTrue(isinstance(z, FakeTensor))
            self.assertEqual(z.device.type, "cuda")

    def test_binary_op_type_promotion(self):
        with enable_torch_dispatch_mode(FakeTensorMode(inner=None)):
            x = torch.empty([2, 2], dtype=torch.float)
            y = torch.empty([2, 2], dtype=torch.int64)
            out = x / y
            self.assertEqual(out.dtype, torch.float)
            self.assertEqual(out.device.type, "cpu")

    @unittest.skipIf(not RUN_CUDA, "requires cuda")
    def test_cpu_fallback(self):
        with enable_torch_dispatch_mode(FakeTensorMode(inner=None, allow_fallback_kernels=False)):
            filters = torch.randn(8, 4, 3, 3).cuda()
            inputs = torch.randn(1, 4, 5, 5).cuda()
            out = torch.nn.functional.conv2d(inputs, filters, padding=1)
            self.assertEqual(out.device.type, "cuda")
            self.assertEqual(list(out.size()), [1, 8, 5, 5])

        with enable_torch_dispatch_mode(FakeTensorMode(inner=None, allow_fallback_kernels=True)):
            # intentionally bad inputs
            filters = torch.randn(8, 20, 3, 3).cuda()
            inputs = torch.randn(1, 7, 10, 5).cuda()
            with self.assertRaises(RuntimeError):
                torch.nn.functional.conv2d(inputs, filters, padding=1)

        with enable_torch_dispatch_mode(FakeTensorMode(inner=None, allow_fallback_kernels=True)):
            filters = torch.randn(8, 4, 3, 3).cuda()
            inputs = torch.randn(1, 4, 5, 5).cuda()

            out = torch.nn.functional.conv2d(inputs, filters, padding=1)
            self.assertEqual(out.device.type, "cuda")
            self.assertEqual(list(out.size()), [1, 8, 5, 5])

    @unittest.skipIf(not RUN_CUDA, "requires cuda")
    def test_normalize_device(self):
<<<<<<< HEAD
        with FakeTensorMode.push():
=======
        with FakeTensorMode():
>>>>>>> d15f742f
            x = torch.empty(1, device="cuda")
            y = torch.empty(1, device=f"cuda:{torch.cuda.current_device()}")
            out = x + y
        self.checkType(out, "cuda", [1])

    @skipIfRocm
    @unittest.skipIf(not RUN_CUDA, "requires cuda")
    def test_cudnn_rnn(self):
        def fn(
            a0,
            b0,
            b1,
            b2,
            b3,
            b4,
            b5,
            b6,
            b7,
            b8,
            b9,
            b10,
            b11,
            b12,
            b13,
            b14,
            b15,
            a3,
            a4,
            a5,
        ):
            a1 = [
                b0,
                b1,
                b2,
                b3,
                b4,
                b5,
                b6,
                b7,
                b8,
                b9,
                b10,
                b11,
                b12,
                b13,
                b14,
                b15,
            ]
            return torch.ops.aten._cudnn_rnn(
                a0,
                a1,
                4,
                a3,
                a4,
                a5,
                2,
                2048,
                0,
                2,
                False,
                0.0,
                False,
                True,
                [],
                None,
            )

        mode = FakeTensorMode(inner=None)
        for i, context in enumerate([contextlib.nullcontext, lambda: enable_torch_dispatch_mode(mode)]):
            with context():
                inps = (
                    torch.randn([92, 8, 2048]).cuda(),
                    torch.randn([8192, 2048]).cuda(),
                    torch.randn([8192, 2048]).cuda(),
                    torch.randn([8192]).cuda(),
                    torch.randn([8192]).cuda(),
                    torch.randn([8192, 2048]).cuda(),
                    torch.randn([8192, 2048]).cuda(),
                    torch.randn([8192]).cuda(),
                    torch.randn([8192]).cuda(),
                    torch.randn([8192, 4096]).cuda(),
                    torch.randn([8192, 2048]).cuda(),
                    torch.randn([8192]).cuda(),
                    torch.randn([8192]).cuda(),
                    torch.randn([8192, 4096]).cuda(),
                    torch.randn([8192, 2048]).cuda(),
                    torch.randn([8192]).cuda(),
                    torch.randn([8192]).cuda(),
                    torch.randn([167837696]).cuda(),
                    torch.randn([4, 8, 2048]).cuda(),
                    torch.randn([4, 8, 2048]).cuda(),
                )
                out = fn(*inps)
                self.assertIs(out[4], inps[-3])
                for ten in out:
                    if i == 1:
                        self.assertTrue(isinstance(ten, FakeTensor))
                    self.assertTrue(ten.device.type == 'cuda')

    @skipIfRocm
    @unittest.skipIf(not RUN_CUDA, "requires cuda")
    def test_fallback_memory_prop(self):
        m = nn.Conv2d(16, 33, 3, stride=2, device="cuda", dtype=torch.half)
        m = m.to(memory_format=torch.channels_last)
        mode = FakeTensorMode(inner=None)
        # TODO: module.to() doesn't work because it assigns .data, which is ignored
        with torch._subclasses.fake_tensor.FakeCopyMode(mode):
            mod_copied = copy.deepcopy(m)

        with enable_torch_dispatch_mode(mode):
            input = torch.rand(20, 16, 50, 100, dtype=torch.half, device="cuda").to(memory_format=torch.channels_last)
            out = mod_copied(input)
            self.assertTrue(out.is_contiguous(memory_format=torch.channels_last))
            self.checkType(out, "cuda", [20, 33, 24, 49])

    def test_data_dependent_operator(self):
        with enable_torch_dispatch_mode(
            FakeTensorMode(inner=None, allow_fallback_kernels=False)
        ):
            x = torch.rand([10, 10])

            self.assertRaises(DynamicOutputShapeException, lambda: torch.nonzero(x))

    def checkMetaProps(self, t1, t2):
        prims.utils.compare_tensor_meta(t1, t2)

    @skipIfCrossRef
    def test_deepcopy(self):
        mode = FakeTensorMode(inner=None)
        mod = torch.nn.BatchNorm2d(10)
        with torch._subclasses.fake_tensor.FakeCopyMode(mode):
            mod_copied = copy.deepcopy(mod)

        def check_copy(mod, mod_copied):
            for name, param in itertools.chain(mod.named_parameters(), mod.named_buffers()):
                param_copied = getattr(mod_copied, name)
                self.checkMetaProps(param, param_copied)
                self.assertTrue(isinstance(param_copied, FakeTensor))
                self.assertEqual(isinstance(param, torch.nn.Parameter), isinstance(param_copied, torch.nn.Parameter))
                self.assertEqual(param.requires_grad, param_copied.requires_grad)

        check_copy(mod, mod_copied)

        class ModuleNew(torch.nn.Module):
            def __init__(self):
                super(ModuleNew, self).__init__()
                self.a = torch.rand([10, 2])
                self.b = self.a
                self.c = self.a[0]

        mod = ModuleNew()
        with torch._subclasses.fake_tensor.FakeCopyMode(mode):
            mod_copied = copy.deepcopy(mod)

        self.assertIs(mod_copied.a, mod_copied.b)
        self.assertEqual(mod_copied.b.storage()._cdata, mod_copied.a.storage()._cdata)

    @unittest.skipIf(not RUN_CUDA, "requires cuda")
    def test_new(self):
        with enable_torch_dispatch_mode(FakeTensorMode(inner=None)):
            a = torch.rand([16, 1])
            self.checkType(a.new(10, 10), "cpu", [10, 10])
            self.checkType(a.new([1, 2, 3, 4]), "cpu", [4])
            self.checkType(a.new(device='cuda'), "cuda", [0])

def contains_type(type: torch._C.Type, maybe_contained_type: torch._C.Type):
    return maybe_contained_type.isSubtypeOf(type) or any(
        contains_type(e, maybe_contained_type) for e in type.containedTypes()
    )


class FakeTensorConverterTest(TestCase):
    def test_memoized_conversion_to_meta(self):
        x = torch.rand(2, 2, 2)
        mode = FakeTensorMode(inner=None)
        self.assertTrue(mode.from_tensor(x) is mode.from_tensor(x))

    def test_memoized_conversion_from_meta(self):
        x = torch.rand(2, 2).to(device="meta")
        mode = FakeTensorMode(inner=None)
        converter = mode.fake_tensor_converter
        self.assertTrue(converter(mode, x, "cpu") is converter(mode, x, "cpu"))

    def test_separate_tensor_storages_view(self):
        x = torch.rand(2, 2, 2)
        y = x[0]
        mode = FakeTensorMode(inner=None)
        converter = mode.fake_tensor_converter
        x_conv = converter(mode, x)
        y_conv = converter(mode, y)
        self.assertEqual(torch._C._storage_id(x_conv), torch._C._storage_id(y_conv))

    def test_separate_tensor_storages_non_view(self):
        x = torch.rand(2, 2, 2)
        y = torch.rand(4, 2)
        y.set_(x.storage())
        mode = FakeTensorMode(inner=None)
        converter = mode.fake_tensor_converter
        x_conv = converter(mode, x)
        y_conv = converter(mode, y)
        stor_id = torch._C._storage_id(x_conv)
        self.assertEqual(stor_id, torch._C._storage_id(y_conv))
        del x
        self.assertEqual(len(converter.tensor_memo), 1)
        converter.meta_converter.check_for_expired_weak_storages()
        self.assertEqual(len(converter.meta_converter.storage_memo), 1)
        del y
        self.assertEqual(len(converter.tensor_memo), 0)
        converter.meta_converter.check_for_expired_weak_storages()
        self.assertEqual(len(converter.meta_converter.storage_memo), 0)


    def test_dead_weak_ref(self):
        x = torch.rand(2, 2, 2)
        y = x[0]
        mode = FakeTensorMode(inner=None)
        converter = FakeTensorConverter()
        x_conv = converter(mode, x)
        x_conv_storage = torch._C._storage_id(x_conv)
        del x_conv
        self.assertFalse(x in converter.tensor_memo)
        y_conv = converter(mode, y)
        self.assertEqual(x_conv_storage, torch._C._storage_id(y_conv))

    def test_dead_key(self):
        x = torch.rand(2, 2, 2)
        mode = FakeTensorMode(inner=None)
        converter = FakeTensorConverter()
        x_conv = converter(mode, x)
        self.assertEqual(len(converter.tensor_memo), 1)
        self.assertEqual(len(converter.meta_converter.tensor_memo), 1)
        del x
        self.assertEqual(len(converter.tensor_memo), 0)
        self.assertEqual(len(converter.meta_converter.tensor_memo), 0)

    def test_no_active_mode(self):
        mode = FakeTensorMode(inner=None)
        with enable_torch_dispatch_mode(mode):
            x = torch.empty(2, 2, device="cpu")
            y = torch.empty(2, 2, device="cpu")

        out = x + y
        self.assertEqual(mode, out.fake_mode)
        self.assertTrue(isinstance(out, FakeTensor))
        self.assertEqual(out.device.type, "cpu")

    def test_separate_mode_error(self):
        with enable_torch_dispatch_mode(FakeTensorMode(inner=None)):
            x = torch.empty(2, 2, device="cpu")
        with enable_torch_dispatch_mode(FakeTensorMode(inner=None)):
            y = torch.empty(2, 2, device="cpu")
        self.assertRaises(Exception, lambda: x, y)

    def test_no_ref_cycle(self):
        x = torch.rand([4])
        mode = torch._prims.get_prim_fake_mode()
        y = mode.from_tensor(x)
        assert mode is torch._prims.get_prim_fake_mode()
        self.assertEqual(len(mode.fake_tensor_converter.tensor_memo), 1)
        del mode
        del y
        new_mode = torch._prims.get_prim_fake_mode()
        self.assertEqual(len(new_mode.fake_tensor_converter.tensor_memo), 0)


class FakeTensorOperatorInvariants(TestCase):
    @staticmethod
    def get_aten_op(schema):
        namespace, name = schema.name.split("::")
        overload = schema.overload_name if schema.overload_name else "default"
        assert namespace == "aten"
        return getattr(getattr(torch.ops.aten, name), overload)

    @staticmethod
    def get_all_aten_schemas():
        for schema in torch._C._jit_get_all_schemas():
            namespace = schema.name.split("::")[0]
            if namespace != "aten":
                continue
            yield schema

    def test_non_kwarg_only_device(self):
        for schema in self.get_all_aten_schemas():
            ten_type = torch._C.TensorType.get()
            if not any(
                contains_type(arg.type, ten_type)
                for arg in itertools.chain(schema.arguments, schema.returns)
            ):
                continue

            opt_device = torch._C.OptionalType(torch._C.DeviceObjType.get())
            has_non_kwarg_device = any(
                not arg.kwarg_only and arg.type.isSubtypeOf(opt_device)
                for arg in schema.arguments
            )
            if has_non_kwarg_device:
                self.assertTrue(
                    self.get_aten_op(schema) in torch._subclasses.fake_tensor._device_not_kwarg_ops
                )

    def test_tensor_constructors_all_have_kwarg_device(self):
        for schema in self.get_all_aten_schemas():
            op = self.get_aten_op(schema)
            if not torch._subclasses.fake_tensor._is_tensor_constructor(op):
                continue

            opt_device = torch._C.OptionalType(torch._C.DeviceObjType.get())
            has_kwarg_device = any(
                arg.kwarg_only and arg.type.isSubtypeOf(opt_device)
                for arg in schema.arguments
            )

            self.assertTrue(
                has_kwarg_device or op == torch.ops.aten._list_to_tensor.default
            )

    def test_like_ops(self):
        for schema in self.get_all_aten_schemas():
            if "_like" == schema.name[-5:]:
                op = self.get_aten_op(schema)
                self.assertTrue(op in torch._subclasses.fake_tensor._like_tensor_constructors)


if __name__ == "__main__":
    run_tests()<|MERGE_RESOLUTION|>--- conflicted
+++ resolved
@@ -163,11 +163,7 @@
 
     @unittest.skipIf(not RUN_CUDA, "requires cuda")
     def test_normalize_device(self):
-<<<<<<< HEAD
-        with FakeTensorMode.push():
-=======
         with FakeTensorMode():
->>>>>>> d15f742f
             x = torch.empty(1, device="cuda")
             y = torch.empty(1, device=f"cuda:{torch.cuda.current_device()}")
             out = x + y
