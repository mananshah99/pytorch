--- conflicted
+++ resolved
@@ -1143,7 +1143,7 @@
 class TestExperimentalUtils(TestCase):
 
     @staticmethod
-    def generate_mock_profile():
+    def generate_mock_profile(cpu_events_json="", cuda_events_json=""):
 
         @dataclass(frozen=True)
         class MockKinetoEvent():
@@ -1151,7 +1151,7 @@
             _start_us: int
             _duration_us: int
             _linked_correlation_id: int
-            _device_type: DeviceType
+            _device_type: int
 
             def name(self) -> str:
                 return self._name
@@ -1166,16 +1166,25 @@
                 return self._linked_correlation_id
 
             def device_type(self) -> DeviceType:
-                return self._device_type
-
-        @dataclass(frozen=True)
+                return DeviceType.CUDA if self._device_type == 1 else DeviceType.CPU
+
         class MockProfilerEvent():
-            _name: str
-            id: int
-            start_time_ns: int
-            duration_time_ns: int
-            children = []
-            parent = None
+
+            def __init__(self,
+                         _name,
+                         id,
+                         start_time_ns,
+                         duration_time_ns,
+                         correlation_id=0,
+                         children=None,
+                         parent=None):
+                self._name = _name
+                self.id = id
+                self.start_time_ns = start_time_ns
+                self.duration_time_ns = duration_time_ns
+                self.correlation_id = correlation_id
+                self.children = children if children is not None else []
+                self.parent = parent
 
             @property
             def end_time_ns(self):
@@ -1184,50 +1193,71 @@
             def name(self) -> str:
                 return self._name
 
-        cuda_events = [
-            MockKinetoEvent("cudaLaunchKernel", 400, 100, 1, DeviceType.CPU),
-            MockKinetoEvent("cudaLaunchKernel", 500, 100, 2, DeviceType.CPU),
-            MockKinetoEvent("cudaLaunchKernel", 600, 100, 3, DeviceType.CPU),
-<<<<<<< HEAD
-            MockKinetoEvent("cudaLaunchKernel", 1500, 100, 4, DeviceType.CPU),
-            MockKinetoEvent("GPU", 700, 100, 1, DeviceType.CUDA),
-            MockKinetoEvent("GPU", 800, 100, 2, DeviceType.CUDA),
-            MockKinetoEvent("GPU", 900, 100, 3, DeviceType.CUDA),
-            MockKinetoEvent("GPU", 1700, 100, 4, DeviceType.CUDA)
-=======
-            MockKinetoEvent("GPU", 700, 100, 1, DeviceType.CUDA),
-            MockKinetoEvent("GPU", 800, 100, 2, DeviceType.CUDA),
-            MockKinetoEvent("GPU", 900, 100, 3, DeviceType.CUDA)
->>>>>>> 4d80b2dc
-        ]
-
-        cpu_events = [
-            MockProfilerEvent("CPU (Before cudaLaunchKernel)", 1, 0, 100000),
-<<<<<<< HEAD
-            MockProfilerEvent("CPU (Before cudaLaunchKernel)", 2, 100000, 100000),
-            MockProfilerEvent("CPU (Before cudaLaunchKernel)", 3, 200000, 100000),
-            MockProfilerEvent("CPU (Before cudaLaunchKernel)", 4, 300000, 100000),
-            MockProfilerEvent("CPU (After cudaLaunchKernel)", 5, 400000, 100000),
-            MockProfilerEvent("CPU (After cudaLaunchKernel)", 6, 500000, 100000),
-            MockProfilerEvent("CPU (After cudaLaunchKernel)", 7, 600000, 100000),
-            MockProfilerEvent("CPU (After cudaLaunchKernel)", 8, 700000, 100000),
-            MockProfilerEvent("CPU (After GPU)", 9, 800000, 100000),
-            MockProfilerEvent("CPU (After GPU)", 10, 900000, 100000),
-            MockProfilerEvent("CPU (After GPU)", 11, 1100000, 100000),
-            MockProfilerEvent("CPU (No Event)", 12, 1200000, 500000),
-=======
-            MockProfilerEvent("CPU (Before cudaLaunchKernel)", 2, 100001, 100000),
-            MockProfilerEvent("CPU (Before cudaLaunchKernel)", 3, 200001, 100000),
-            MockProfilerEvent("CPU (Before cudaLaunchKernel)", 4, 300001, 100000),
-            MockProfilerEvent("CPU (After cudaLaunchKernel)", 5, 400001, 100000),
-            MockProfilerEvent("CPU (After cudaLaunchKernel)", 6, 500001, 100000),
-            MockProfilerEvent("CPU (After cudaLaunchKernel)", 7, 600001, 100000),
-            MockProfilerEvent("CPU (After GPU)", 8, 700001, 100000),
-            MockProfilerEvent("CPU (After GPU)", 9, 800001, 100000),
-            MockProfilerEvent("CPU (After GPU)", 10, 900001, 100000),
-            MockProfilerEvent("CPU (No Event)", 11, 1000001, 100000),
->>>>>>> 4d80b2dc
-        ]
+        if cuda_events_json == "":
+            cuda_events = [
+                MockKinetoEvent("cudaLaunchKernel", 400, 100, 1, 0),
+                MockKinetoEvent("cudaLaunchKernel", 500, 100, 2, 0),
+                MockKinetoEvent("cudaLaunchKernel", 600, 100, 3, 0),
+                MockKinetoEvent("cudaLaunchKernel", 700, 100, 4, 0),
+                MockKinetoEvent("cudaLaunchKernel", 800, 100, 5, 0),
+                MockKinetoEvent("cudaLaunchKernel", 1500, 100, 6, 0),
+                MockKinetoEvent("GPU", 900, 100, 1, 1),
+                MockKinetoEvent("GPU", 1000, 100, 2, 1),
+                MockKinetoEvent("GPU", 1100, 100, 3, 1),
+                MockKinetoEvent("GPU", 1200, 100, 4, 1),
+                MockKinetoEvent("GPU", 1300, 100, 5, 1),
+                MockKinetoEvent("GPU", 1700, 100, 6, 1)
+            ]
+        else:
+            json_list = json.loads(cuda_events_json)
+            cuda_events = [
+                MockKinetoEvent(*event.values()) for event in json_list
+            ]
+
+        if cpu_events_json == "":
+            cpu_events = [
+                MockProfilerEvent("CPU (Before cudaLaunchKernel)", 1, 0,
+                                  100000),
+                MockProfilerEvent("CPU (Before cudaLaunchKernel)", 2, 100000,
+                                  100000),
+                MockProfilerEvent("CPU (Before cudaLaunchKernel)", 3, 200000,
+                                  100000),
+                MockProfilerEvent("CPU (Before cudaLaunchKernel)", 4, 300000,
+                                  100000),
+                MockProfilerEvent("CPU (After cudaLaunchKernel)", 5, 400000,
+                                  100000),
+                MockProfilerEvent("CPU (After cudaLaunchKernel)", 6, 500000,
+                                  100000),
+                MockProfilerEvent("CPU (After cudaLaunchKernel)", 7, 600000,
+                                  100000),
+                MockProfilerEvent("CPU (After cudaLaunchKernel)", 8, 700000,
+                                  100000),
+                MockProfilerEvent("CPU (After GPU)", 9, 800000, 100000),
+                MockProfilerEvent("CPU (After GPU)", 10, 900000, 100000),
+                MockProfilerEvent("CPU (After GPU)", 11, 1100000, 100000),
+                MockProfilerEvent("CPU (After GPU)", 12, 1200000, 500000),
+            ]
+        else:
+            json_list = json.loads(cpu_events_json)
+            cpu_events = []
+            id_map = {}
+            for e in json_list:
+                event = MockProfilerEvent(e['_name'],
+                                          e['id'],
+                                          e['start_time_ns'],
+                                          e['duration_time_ns'],
+                                          correlation_id=e['correlation_id'],
+                                          children=e['children'],
+                                          parent=e['parent'])
+                id_map[event.id] = event
+                cpu_events.append(event)
+            for event in cpu_events:
+                if event.parent is not None:
+                    event.parent = id_map[event.parent]
+                event.children = [id_map[child] for child in event.children]
+            cpu_events = [
+                event for event in cpu_events if event.parent is None
+            ]
 
         profiler = unittest.mock.Mock()
         profiler.kineto_results = unittest.mock.Mock()
@@ -1273,14 +1303,15 @@
 1 [cudaLaunchKernel]
 2 [cudaLaunchKernel]
 3 [cudaLaunchKernel]
+4 [cudaLaunchKernel]
+5 [cudaLaunchKernel]
+4 [GPU]
+3 [GPU]
 2 [GPU]
 1 [GPU]
 0 [GPU]
-<<<<<<< HEAD
 1 [cudaLaunchKernel]
 0 [GPU]
-=======
->>>>>>> 4d80b2dc
 """)
         self.assertExpectedInline(
             format_queue_depth([
@@ -1294,17 +1325,11 @@
 1 [CPU (After cudaLaunchKernel)]
 2 [CPU (After cudaLaunchKernel)]
 3 [CPU (After cudaLaunchKernel)]
-<<<<<<< HEAD
-2 [CPU (After cudaLaunchKernel)]
-1 [CPU (After GPU)]
-0 [CPU (After GPU)]
-0 [CPU (After GPU)]
-=======
+4 [CPU (After cudaLaunchKernel)]
+5 [CPU (After GPU)]
+4 [CPU (After GPU)]
 2 [CPU (After GPU)]
 1 [CPU (After GPU)]
-0 [CPU (After GPU)]
->>>>>>> 4d80b2dc
-0 [CPU (No Event)]
 """)
 
     def test_utils_compute_queue_depth_when_no_cuda_events(self):
@@ -1316,7 +1341,6 @@
         basic_evaluation = _utils.BasicEvaluation(prof.profiler)
         self.assertFalse(basic_evaluation.compute_queue_depth())
 
-<<<<<<< HEAD
     def test_utils_compute_idle_time(self):
         profiler = self.generate_mock_profile()
         basic_evaluation = _utils.BasicEvaluation(profiler)
@@ -1326,47 +1350,37 @@
 
         self.assertExpectedInline(
             res, """\
-0 [CPU (Before cudaLaunchKernel)]
-0 [CPU (Before cudaLaunchKernel)]
-0 [CPU (Before cudaLaunchKernel)]
-0 [CPU (Before cudaLaunchKernel)]
+100000 [CPU (Before cudaLaunchKernel)]
+100000 [CPU (Before cudaLaunchKernel)]
+100000 [CPU (Before cudaLaunchKernel)]
+100000 [CPU (Before cudaLaunchKernel)]
 0 [CPU (After cudaLaunchKernel)]
 0 [CPU (After cudaLaunchKernel)]
 0 [CPU (After cudaLaunchKernel)]
 0 [CPU (After cudaLaunchKernel)]
 0 [CPU (After GPU)]
 0 [CPU (After GPU)]
+0 [CPU (After GPU)]
 100000 [CPU (After GPU)]
-300000 [CPU (No Event)]
 """)
 
     @unittest.skipIf(not torch.cuda.is_available(), "CUDA is required")
     def test_utils_get_optimizable_events(self):
-
-        def garbage_code():
-            for i in range(100):
-                x[0, i] = i
-
-        x = torch.ones((8192, 8192)).to("cuda")
-        with profile(activities=[ProfilerActivity.CPU, ProfilerActivity.CUDA],
-                     record_shapes=True,
-                     profile_memory=True,
-                     with_stack=True,
-                     with_flops=True,
-                     with_modules=True) as prof:
-            for _ in range(100):
-                x = x @ x
-            garbage_code()
-            for _ in range(100):
-                x = x @ x
-        basic_evaluation = _utils.BasicEvaluation(prof.profiler)
+        from test_profiler_utils_golden import profiler_event_string, kineto_event_string
+        basic_evaluation = _utils.BasicEvaluation(
+            self.generate_mock_profile(profiler_event_string,
+                                       kineto_event_string))
         optimizable_events = basic_evaluation.get_optimizable_events(
-            5, print_enable=False)
-        self.assertTrue(len(optimizable_events) == 5)
-        self.assertTrue("garbage_code" in optimizable_events[0].event.name())
-
-=======
->>>>>>> 4d80b2dc
+            2, print_enable=False)
+        res = ""
+        for event_key in optimizable_events:
+            res += f"{event_key.event.name()}\n"
+        self.assertExpectedInline(
+            res, """\
+<built-in function _cuda_synchronize>
+aten::copy_
+""")
+
 
 if __name__ == '__main__':
     run_tests()