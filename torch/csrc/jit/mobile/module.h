#pragma once
#include <ATen/core/jit_type.h>
#include <torch/csrc/jit/mobile/debug_info.h>
#include <torch/csrc/jit/mobile/function.h>
#include <torch/csrc/jit/mobile/method.h>

namespace torch {
namespace jit {
namespace mobile {
using Stack = std::vector<c10::IValue>;

// A CompilationUnit object is the one that gets executed by the lite
// interpreter.
//
// A CompilationUnit object contains a list of Method Objects. These are methods
// that appear in the original PyTorch Model. These method correspond to Python
// member functions of the Model class.
//
// Methods in turn contain a Function, and a back-pointer to the Module that
// owns this Method instance.
//
// A Function contains a Code Object (code_) which is defined in interpreter.h
//
// A Code object contains the following:
//
// std::vector<Instruction> instructions_;
// std::vector<c10::OperatorName> op_names_;
// std::vector<std::function<void(Stack&)>> operators_;
// std::vector<c10::IValue> constants_;
// std::vector<c10::TypePtr> types_;
// size_t register_size_; // Aggregated output size.
//
class CompilationUnit {
 public:
  void register_function(std::unique_ptr<Function> fn);
  std::vector<std::unique_ptr<Function>>& methods() {
    return methods_;
  }
  Function* find_function(const c10::QualifiedName& qn);

 private:
  std::vector<std::unique_ptr<Function>> methods_;
};

// A Torch Mobile Module is a representation of the model (trained in case
// of inference). A Mobile Module contains
//
// 1. data (object_)
// 2. metadata (optional) about the model (metadata_ from the metadata.pkl
//    file added after training)
// 3. Compilation Unit (cu_)
//
class TORCH_API Module {
 public:
  Module(
      // NOLINTNEXTLINE(modernize-pass-by-value)
      c10::intrusive_ptr<c10::ivalue::Object> object,
      std::shared_ptr<CompilationUnit> cu)
      : object_(object), cu_(std::move(cu)) {}
  Module() = default;
  Method get_method(const std::string& method_name) const;
  template <typename... Types>
  c10::IValue run_method(const std::string& method_name, Types&&... args) {
    return get_method(method_name)({IValue(std::forward<Types>(args))...});
  }
  c10::IValue forward(std::vector<c10::IValue> inputs) {
    return get_method("forward")(std::move(inputs));
  }
  c10::optional<Method> find_method(const std::string& basename) const;
  const std::string name() const {
    return object_->name();
  }
  const std::vector<at::IValue>& slots() const {
    return object_->slots();
  }
  const c10::intrusive_ptr<c10::ivalue::Object> _ivalue() const {
    return object_;
  }
  const std::vector<at::Tensor> parameters() const;
  const std::map<std::string, at::Tensor> named_parameters() const;
<<<<<<< HEAD
  std::string get_forward_method_debug_info(size_t pc) const;
=======
  std::string get_forward_method_debug_info(int64_t debug_handle) const;
>>>>>>> fccaa4a3
  std::string getModuleHierarchy(const int64_t debug_handle) const;
  std::string getCallStack(const int64_t debug_handle) const;
  /// Enables "training" mode.
  void train(bool on = true);
  /// Calls train(false) to enable "eval" mode.
  void eval() {
    train(/*on=*/false);
  }
  /// True if the module is in training mode.
  bool is_training() const;
  const std::unordered_map<std::string, std::string> getMetadata() const {
    return metadata_;
  }
  void setMetadata(
      const std::unordered_map<std::string, std::string>& metadata) {
    metadata_ = metadata;
  }
  const std::vector<Method> get_methods() const;

  c10::IValue attr(const std::string& name, c10::IValue or_else) const {
    if (auto r = object_->type()->findAttributeSlot(name)) {
      return object_->getSlot(*r);
    }
    if (auto r = object_->type()->findConstantSlot(name)) {
      return object_->type()->getConstant(*r);
    }
    return or_else;
  }

  void setDebugTable(MobileDebugTable&& debug_table) {
    debug_table_ = std::move(debug_table);
  }
  const MobileDebugTable& getDebugTable() const {
    return debug_table_;
  }

  void setHasDebugHandles(bool has_debug_handles) {
    has_debug_handles_ = has_debug_handles;
  }

  bool hasDebugHandles() const {
    return has_debug_handles_;
  }

 private:
  c10::intrusive_ptr<c10::ivalue::Object> object_;
  std::unordered_map<std::string, std::string> metadata_;
  std::shared_ptr<CompilationUnit> cu_;
  MobileDebugTable debug_table_;
  bool has_debug_handles_;
};
} // namespace mobile
} // namespace jit
} // namespace torch<|MERGE_RESOLUTION|>--- conflicted
+++ resolved
@@ -78,11 +78,7 @@
   }
   const std::vector<at::Tensor> parameters() const;
   const std::map<std::string, at::Tensor> named_parameters() const;
-<<<<<<< HEAD
-  std::string get_forward_method_debug_info(size_t pc) const;
-=======
   std::string get_forward_method_debug_info(int64_t debug_handle) const;
->>>>>>> fccaa4a3
   std::string getModuleHierarchy(const int64_t debug_handle) const;
   std::string getCallStack(const int64_t debug_handle) const;
   /// Enables "training" mode.
