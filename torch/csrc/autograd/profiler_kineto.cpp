--- conflicted
+++ resolved
@@ -3,6 +3,7 @@
 
 #include <c10/macros/Export.h>
 #include <c10/util/C++17.h>
+#include <c10/util/Exception.h>
 #include <c10/util/flat_hash_map.h>
 #include <c10/util/irange.h>
 #include <c10/util/overloaded.h>
@@ -62,7 +63,6 @@
 using torch::profiler::impl::Result;
 using torch::profiler::impl::shapesToStr;
 using torch::profiler::impl::stacksToStr;
-<<<<<<< HEAD
 
 template <typename T>
 constexpr bool is_py_fields() {
@@ -71,13 +71,10 @@
       typename std::remove_cv<typename std::remove_reference<T>::type>::type>::
       value;
 }
-=======
->>>>>>> 9c32439a
 
 struct EventFieldsVisitor {
   EventFieldsVisitor(
       std::shared_ptr<Result>& result,
-<<<<<<< HEAD
       KinetoEvent& kineto_event)
       : kineto_activity_{result->kineto_activity_},
         kineto_event_{kineto_event} {
@@ -92,16 +89,6 @@
     const auto module_hierarchy = kineto_event.moduleHierarchy();
     addMetadata("Module Hierarchy", stacksToStr(module_hierarchy.vec(), "."));
     addMetadata("Call stack", stacksToStr(kineto_event.stack().vec(), ";"));
-=======
-      KinetoEvent& kineto_event,
-      const post_process_t& post_process)
-      : kineto_activity_{result->kineto_activity_},
-        kineto_event_{kineto_event},
-        post_process_{post_process} {
-    pushPythonMetadata(result->parent_.lock());
-    c10::visit(*this, result->extra_fields_);
-    handleStack(result->parent_);
->>>>>>> 9c32439a
   }
 
   void operator()(ExtraFields<EventType::TorchOp>& op_event) {
@@ -109,19 +96,11 @@
 
     auto& shapes = op_event.inputs_.shapes_;
     if (!shapes.empty()) {
-<<<<<<< HEAD
-=======
-      kineto_event_.get().shapes(shapes);
->>>>>>> 9c32439a
       addMetadata("Input Dims", shapesToStr(shapes));
     }
 
     auto& dtypes = op_event.inputs_.dtypes_;
     if (!dtypes.empty()) {
-<<<<<<< HEAD
-=======
-      kineto_event_.get().dtypes(dtypes);
->>>>>>> 9c32439a
       addMetadata("Input type", dtypesToStr(dtypes));
     }
 
@@ -133,12 +112,6 @@
     // add information about an associated forward op, if a sequence number
     // is available (e.g. during training)
     if (op_event.sequence_number_ >= 0) {
-<<<<<<< HEAD
-=======
-      kineto_event_.get()
-          .sequenceNr(op_event.sequence_number_)
-          .fwdThreadId(op_event.forward_tid_);
->>>>>>> 9c32439a
       addMetadata("Fwd thread id", std::to_string(op_event.forward_tid_));
       addMetadata("Sequence number", std::to_string(op_event.sequence_number_));
     }
@@ -153,13 +126,7 @@
   }
 
   void operator()(const ExtraFields<EventType::Allocation>& alloc) {
-    kineto_event_.get()
-<<<<<<< HEAD
-        .deviceIndex(alloc.device_index_);
-=======
-        .deviceIndex(alloc.device_index_)
-        .nBytes(alloc.alloc_size_);
->>>>>>> 9c32439a
+    kineto_event_.get().deviceIndex(alloc.device_index_);
 
     addMetadata("Device Type", std::to_string((int8_t)alloc.device_type_));
     addMetadata("Device Id", std::to_string(alloc.device_index_));
@@ -170,15 +137,11 @@
     }
     if (alloc.total_reserved_ >= 0) {
       addMetadata("Total Reserved", std::to_string(alloc.total_reserved_));
-<<<<<<< HEAD
-=======
     }
   }
 
   void operator()(const ExtraFields<EventType::OutOfMemory>& alloc) {
-    kineto_event_.get()
-        .deviceIndex(alloc.device_index_)
-        .nBytes(alloc.alloc_size_);
+    kineto_event_.get().deviceIndex(alloc.device_index_);
 
     addMetadata("Device Type", std::to_string((int8_t)alloc.device_type_));
     addMetadata("Device Id", std::to_string(alloc.device_index_));
@@ -191,30 +154,6 @@
     }
   }
 
-  template <typename T>
-  void handleJIT(T& fields) {
-    auto& jit_stack = fields.jit_stack_;
-    auto& jit_modules = fields.jit_modules_;
-    if (post_process_.get()) {
-      post_process_.get()(fields.debug_handle_, jit_stack, jit_modules);
-    }
-    if (!jit_stack.empty()) {
-      // NB: This is only for the JIT stack. The python stack (if applicable)
-      //     is constructed later.
-      kineto_event_.get().stack(jit_stack);
-      addMetadata(
-          "Call stack", torch::profiler::impl::stacksToStr(jit_stack, ";"));
-    }
-
-    if (!jit_modules.empty()) {
-      kineto_event_.get().moduleHierarchy(jit_modules);
-      addMetadata(
-          "Module Hierarchy",
-          torch::profiler::impl::stacksToStr(jit_modules, "."));
->>>>>>> 9c32439a
-    }
-  }
-
   void operator()(const ExtraFields<EventType::PyCall>& py_call) {
     if (py_call.module_.has_value()) {
       addMetadata("Python module id", std::to_string(py_call.module_->id_));
@@ -224,13 +163,13 @@
   void operator()(const ExtraFields<EventType::PyCCall>& py_call) {}
 
   void operator()(const ExtraFields<EventType::Kineto>& e) {
+    TORCH_INTERNAL_ASSERT(kineto_activity_ == nullptr);
     const auto linked = e.linked_activity_.lock();
     if (linked) {
       kineto_event_.get().linkedCorrelationId(linked->correlationID());
     }
   }
 
-<<<<<<< HEAD
   void setPythonMetadata(std::shared_ptr<Result> result) {
     result->visit([&](const auto& i) {
       c10::guts::if_constexpr<is_py_fields<decltype(i)>()>([&](auto _) {
@@ -262,53 +201,8 @@
     }
   }
 
-  torch::profiler::impl::kineto::activity_t* kineto_activity_;
+  const torch::profiler::impl::kineto::activity_t* kineto_activity_;
   std::reference_wrapper<KinetoEvent> kineto_event_;
-=======
-  template <typename T>
-  void addPythonAnnotations(T& t) {
-    addMetadata("Python id", std::to_string(t.id_));
-    addMetadata(
-        "Python parent id",
-        !py_metadata_.empty() ? std::to_string(py_metadata_.at(0).id_)
-                              : "null");
-    addMetadata("Python thread", std::to_string(t.python_tid_));
-  }
-
-  void handleStack(std::weak_ptr<Result> parent) {
-    // JIT stack takes precidence.
-    if (!kineto_event_.get().hasStack() && !py_metadata_.empty()) {
-      std::vector<std::string> stack;
-      for (auto i = py_metadata_.rbegin(); i < py_metadata_.rend(); ++i) {
-        stack.push_back(i->name_);
-      }
-      kineto_event_.get().stack(std::move(stack));
-    }
-
-    if (kineto_event_.get().hasStack()) {
-      addMetadata(
-          "Call stack",
-          torch::profiler::impl::stacksToStr(kineto_event_.get().stack(), ";"));
-    }
-  }
-
-  void addMetadata(const std::string& key, const std::string& value) {
-    if (kineto_activity_) {
-      torch::profiler::impl::kineto::addMetadata(kineto_activity_, key, value);
-    }
-  }
-
-  struct PythonMetadata {
-    size_t id_;
-    size_t python_tid_;
-    std::string name_;
-  };
-
-  torch::profiler::impl::kineto::activity_t* kineto_activity_;
-  std::reference_wrapper<KinetoEvent> kineto_event_;
-  std::reference_wrapper<const post_process_t> post_process_;
-  std::vector<PythonMetadata> py_metadata_;
->>>>>>> 9c32439a
 };
 
 // Assumption: Total threads number will not exceed 2^16-1, and total ops will
@@ -383,7 +277,6 @@
   finalizeTrace() {
     auto end_time = getTimeUs();
     record_queue_.stop();
-<<<<<<< HEAD
 
     std::lock_guard<std::mutex> guard(state_mutex_);
     auto converter = clock_converter_.makeConverter();
@@ -392,10 +285,6 @@
 
     materializeOpEvents(records_and_trace.first);
 
-=======
-    materializeOpEvents(end_time);
-
->>>>>>> 9c32439a
     // finalizeCPUTrace(cpu_trace_.get());
 
     // `kineto_events_` does not include Python events. Instead it exposes them
@@ -407,7 +296,6 @@
             [](const auto& i) { return i.isPythonFunction(); }),
         kineto_events_.end());
 
-<<<<<<< HEAD
     return std::move(records_and_trace.second);
   }
 
@@ -420,43 +308,18 @@
 
   void materializeOpEvents(std::vector<std::shared_ptr<Result>>& events) {
     for (auto& e : events) {
-=======
-    if (config().state != ProfilerState::KINETO_ONDEMAND) {
-      auto trace = torch::profiler::impl::kineto::stopTrace();
-      TORCH_CHECK(trace || !torch::profiler::kKinetoAvailable);
-      addTraceEvents(trace);
-      return std::make_unique<
-          torch::profiler::impl::kineto::ActivityTraceWrapper>(
-          std::move(trace));
-    } else {
-      return nullptr;
-    }
-  }
-
-  void materializeOpEvents(uint64_t end_time) {
-    std::lock_guard<std::mutex> guard(state_mutex_);
-    auto converter = clock_converter_.makeConverter();
-
-    for (auto& e : record_queue_.getRecords(converter, start_time_, end_time)) {
->>>>>>> 9c32439a
       if (e->parent_.expired()) {
         event_tree_.push_back(e);
       }
 
       if (e->finished_) {
-<<<<<<< HEAD
         kineto_events_.emplace_back(e);
-=======
-        kineto_events_.emplace_back(
-            e->kinetoType() == libkineto::ActivityType::PYTHON_FUNCTION);
->>>>>>> 9c32439a
         kineto_events_.back()
             .name(e->name())
             .startUs(e->start_time_ns_ / 1000)
             .durationUs((e->endTimeNS() - e->start_time_ns_) / 1000)
             .correlationId(e->correlationID())
             .deviceType(e->deviceType())
-<<<<<<< HEAD
             .startThreadId(e->start_tid_)
             .endThreadId(e->endTID())
             .activityType((uint8_t)e->kinetoType());
@@ -467,12 +330,6 @@
             [](auto&) {}));
 
         EventFieldsVisitor set_fields_and_metadata(e, kineto_events_.back());
-=======
-            .startThreadId(e->start_tid_);
-
-        EventFieldsVisitor set_fields_and_metadata(
-            e, kineto_events_.back(), getEventPostProcessingCallback());
->>>>>>> 9c32439a
 
         // It is not safe to use the activity after post processing.
         e->kineto_activity_ = nullptr;
