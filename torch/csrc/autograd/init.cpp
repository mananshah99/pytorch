#include <torch/csrc/python_headers.h>

#include <ATen/PythonTorchFunctionTLS.h>
#include <ATen/autocast_mode.h>
#include <ATen/core/PythonFallbackKernel.h>
#include <ATen/record_function.h>
#include <c10/core/DeviceType.h>
#include <c10/core/InferenceMode.h>
#include <c10/core/ScalarType.h>
#include <torch/csrc/Exceptions.h>
#include <torch/csrc/autograd/autograd.h>
#include <torch/csrc/autograd/function.h>
#include <torch/csrc/autograd/grad_mode.h>
#include <torch/csrc/autograd/profiler.h>
#include <torch/csrc/autograd/profiler_python.h>
#include <torch/csrc/autograd/python_function.h>
#include <torch/csrc/autograd/python_saved_variable_hooks.h>
#include <torch/csrc/autograd/python_variable.h>
#include <torch/csrc/autograd/record_function_ops.h>
#include <torch/csrc/autograd/saved_variable.h>
#include <torch/csrc/autograd/utils/python_arg_parsing.h>
#include <torch/csrc/autograd/utils/wrap_outputs.h>
#include <torch/csrc/jit/python/pybind_utils.h>
#include <torch/csrc/profiler/collection.h>
#include <torch/csrc/profiler/execution_graph_observer.h>
#include <torch/csrc/profiler/kineto_shim.h>
#include <torch/csrc/utils/disable_torch_function.h>
#include <torch/csrc/utils/pybind.h>
#include <torch/csrc/utils/pycfunction_helpers.h>

#include <set>
#include <unordered_set>

namespace {

struct DisableFuncTorch {
  DisableFuncTorch()
      : front_guard_(c10::DispatchKey::FuncTorchDynamicLayerFrontMode),
        back_guard_(c10::DispatchKey::FuncTorchDynamicLayerBackMode) {}
  c10::impl::ExcludeDispatchKeyGuard front_guard_;
  c10::impl::ExcludeDispatchKeyGuard back_guard_;
};

} // namespace

PyObject* THPAutograd_initExtension(PyObject* _unused, PyObject* unused) {
  using namespace torch::autograd::profiler;
  using namespace torch::profiler::impl;
  auto tensor_module = THPObjectPtr(PyImport_ImportModule("torch._tensor"));
  if (!tensor_module)
    return nullptr;

  // NOTE: "leaks" THPVariableClass
  THPVariableClass = PyObject_GetAttrString(tensor_module, "Tensor");
  if (!THPVariableClass)
    return nullptr;

  auto autograd_module = THPObjectPtr(PyImport_ImportModule("torch.autograd"));
  if (!autograd_module)
    return nullptr;

  // NOTE: "leaks" Function
  THPFunctionClass = PyObject_GetAttrString(autograd_module, "Function");
  if (!THPFunctionClass)
    return nullptr;

  auto torch_C_module = THPObjectPtr(PyImport_ImportModule("torch._C"));
  if (!torch_C_module)
    return nullptr;
  auto _C_m = py::handle(torch_C_module).cast<py::module>();
  auto m = _C_m.def_submodule("_autograd", "autograd bindings");

  auto parameter_module =
      THPObjectPtr(PyImport_ImportModule("torch.nn.parameter"));
  if (!parameter_module)
    return nullptr;

  // NOTE: "leaks" ParameterClass
  ParameterClass = PyObject_GetAttrString(parameter_module, "Parameter");
  if (!ParameterClass)
    return nullptr;

  py::enum_<ProfilerState>(m, "ProfilerState")
      .value("Disabled", ProfilerState::Disabled)
      .value("CPU", ProfilerState::CPU)
      .value("CUDA", ProfilerState::CUDA)
      .value("NVTX", ProfilerState::NVTX)
      .value("KINETO", ProfilerState::KINETO)
      .value("KINETO_GPU_FALLBACK", ProfilerState::KINETO_GPU_FALLBACK);

  using torch::profiler::impl::ActiveProfilerType;
  py::enum_<ActiveProfilerType>(m, "ActiveProfilerType")
      .value("NONE", ActiveProfilerType::NONE)
      .value("LEGACY", ActiveProfilerType::LEGACY)
      .value("KINETO", ActiveProfilerType::KINETO)
      .value("NVTX", ActiveProfilerType::NVTX);

  py::enum_<ActivityType>(m, "ProfilerActivity")
      .value("CPU", ActivityType::CPU)
      .value("CUDA", ActivityType::CUDA);

  py::class_<ExperimentalConfig>(m, "_ExperimentalConfig")
      .def(
          py::init<
              std::vector<std::string> /* profiler_metrics */,
              bool /* profiler_measure_per_kernel */
              >(),
          "An experimental config for Kineto features. Please note that"
          "backward compatibility is not guaranteed.\n"
          "    profiler_metrics : a list of CUPTI profiler metrics used\n"
          "       to measure GPU performance events.\n"
          "       If this list contains values Kineto runs in CUPTI profiler mode\n"
          "    profiler_measure_per_kernel (bool) : whether to profile metrics per kernel\n"
          "       or for the entire measurement duration.",
          py::arg("profiler_metrics") = std::vector<std::string>(),
          py::arg("profiler_measure_per_kernel") = false)
      .def(py::pickle(
          [](const ExperimentalConfig& p) { // __getstate__
            py::list py_metrics;
            for (const auto& metric : p.profiler_metrics) {
              py::bytes mbytes(metric);
              py_metrics.append(mbytes);
            }
            /* Return a tuple that fully encodes the state of the config */
            return py::make_tuple(py_metrics, p.profiler_measure_per_kernel);
          },
          [](py::tuple t) { // __setstate__
            if (t.size() != 2) {
              throw std::runtime_error("Expected 2 values in state");
            }

            py::list py_metrics = t[0].cast<py::list>();
            std::vector<std::string> metrics{py_metrics.size()};

            for (const auto& py_metric : py_metrics) {
              metrics.push_back(py::str(py_metric));
            }

            return ExperimentalConfig(std::move(metrics), t[1].cast<bool>());
          }));

  py::class_<ProfilerConfig>(m, "ProfilerConfig")
      .def(py::init<
           ProfilerState,
           bool, /* record_input_shapes */
           bool, /* profile_memory */
           bool, /* with_stack */
           bool, /* with_flops */
           bool, /* with_modules */
           ExperimentalConfig /* experimental_config */
           >());

  py::class_<LegacyEvent>(m, "ProfilerEvent")
      .def("kind", &LegacyEvent::kindStr)
      .def("name", [](const LegacyEvent& e) { return e.name(); })
      .def("thread_id", &LegacyEvent::threadId)
      .def("fwd_thread_id", &LegacyEvent::fwdThreadId)
      .def("device", &LegacyEvent::device)
      .def("cpu_elapsed_us", &LegacyEvent::cpuElapsedUs)
      .def("cuda_elapsed_us", &LegacyEvent::cudaElapsedUs)
      .def("has_cuda", &LegacyEvent::hasCuda)
      .def("shapes", &LegacyEvent::shapes)
      .def("cpu_memory_usage", &LegacyEvent::cpuMemoryUsage)
      .def("cuda_memory_usage", &LegacyEvent::cudaMemoryUsage)
      .def("handle", &LegacyEvent::handle)
      .def("node_id", &LegacyEvent::nodeId)
      .def("is_remote", &LegacyEvent::isRemote)
      .def("sequence_nr", &LegacyEvent::sequenceNr)
      .def("stack", &LegacyEvent::stack)
      .def("scope", &LegacyEvent::scope)
      .def("correlation_id", &LegacyEvent::correlationId)
      .def("start_us", &LegacyEvent::cpuUs)
      .def("flops", &LegacyEvent::flops)
      .def("is_async", &LegacyEvent::isAsync);

  py::enum_<c10::DeviceType>(m, "DeviceType")
      .value("CPU", c10::DeviceType::CPU)
      .value("CUDA", c10::DeviceType::CUDA)
      .value("MKLDNN", c10::DeviceType::MKLDNN)
      .value("OPENGL", c10::DeviceType::OPENGL)
      .value("OPENCL", c10::DeviceType::OPENCL)
      .value("IDEEP", c10::DeviceType::IDEEP)
      .value("HIP", c10::DeviceType::HIP)
      .value("FPGA", c10::DeviceType::FPGA)
      .value("ORT", c10::DeviceType::ORT)
      .value("XLA", c10::DeviceType::XLA)
      .value("Lazy", c10::DeviceType::Lazy)
      .value("MPS", c10::DeviceType::MPS)
      .value("HPU", c10::DeviceType::HPU)
      .value("Meta", c10::DeviceType::Meta)
      .value("Vulkan", c10::DeviceType::Vulkan)
      .value("Metal", c10::DeviceType::Metal);

  py::class_<KinetoEvent>(m, "_KinetoEvent")
      // name of the event
      .def("name", [](const KinetoEvent& e) { return e.name(); })
      // PyTorch thread id of the start callback
      .def(
          "start_thread_id",
          [](const KinetoEvent& e) { return e.startThreadId(); })
      // PyTorch thread id of the end callback
      .def(
          "end_thread_id", [](const KinetoEvent& e) { return e.endThreadId(); })
      // for events of scope BACKWARD_FUNCTION - PyTorch thread id
      // of the corresponding forward op
      .def(
          "fwd_thread_id", [](const KinetoEvent& e) { return e.fwdThreadId(); })
      // together with fwd_thread_id, used to uniquely identify
      // the forward op
      .def("sequence_nr", [](const KinetoEvent& e) { return e.sequenceNr(); })
      // absolute start time (since unix epoch) in us
      .def("start_us", [](const KinetoEvent& e) { return e.startUs(); })
      // duration in us
      .def("duration_us", [](const KinetoEvent& e) { return e.durationUs(); })
      // used for correlation between high-level PyTorch events
      // and low-level device events
      .def(
          "correlation_id",
          [](const KinetoEvent& e) { return e.correlationId(); })
      // shapes of input tensors
      .def(
          "shapes",
          [](const KinetoEvent& e) {
            if (e.hasShapes()) {
              return e.shapes();
            } else {
              return std::vector<std::vector<int64_t>>();
            }
          })
      .def(
          "dtypes",
          [](const KinetoEvent& e) {
            if (e.hasTypes()) {
              return e.dtypes();
            } else {
              return std::vector<std::string>();
            }
          })
      // stack traces of the PyTorch CPU events
      .def(
          "stack",
          [](const KinetoEvent& e) {
            if (e.hasStack()) {
              return e.stack();
            } else {
              return std::vector<std::string>();
            }
          })
      // type of the RecordFunction that generated a PyTorch CPU event
      // (op, torchscript function, user label, etc)
      .def("scope", [](const KinetoEvent& e) { return e.scope(); })
      // device number, for CPU - process id
      .def("device_index", [](const KinetoEvent& e) { return e.deviceIndex(); })
      // for CUDA - stream id, for CPU - start thread id
      .def(
          "device_resource_id",
          [](const KinetoEvent& e) { return e.deviceResourceId(); })
      // device type
      .def("device_type", [](const KinetoEvent& e) { return e.deviceType(); })
      // correlation id of a linked event
      .def(
          "linked_correlation_id",
          [](const KinetoEvent& e) { return e.linkedCorrelationId(); })
      // compute flops
      .def("flops", [](const KinetoEvent& e) { return e.flops(); })
      // Whether this is async event or not
      .def("is_async", [](const KinetoEvent& e) { return e.isAsync(); })
      .def("cuda_elapsed_us", &KinetoEvent::cudaElapsedUs)
      .def("nbytes", [](const KinetoEvent& e) { return e.nBytes(); });

  {
    using torch::profiler::impl::PyFrameState;
    using torch::profiler::impl::Result;
<<<<<<< HEAD
    py::class_<ExtraFields<EventType::TorchOp>>(m, "_ExtraFields_TorchOp");
=======
    py::enum_<EventType>(m, "_EventType")
        .value("TorchOp", EventType::TorchOp)
        .value("Backend", EventType::Backend)
        .value("Allocation", EventType::Allocation)
        .value("PyCall", EventType::PyCall)
        .value("PyCCall", EventType::PyCCall);
    py::class_<ExtraFields<EventType::TorchOp>>(m, "_ExtraFields_TorchOp")
        .def_readonly("inputs", &ExtraFields<EventType::TorchOp>::inputs_)
        .def_readonly(
            "allow_tf32_cublas",
            &ExtraFields<EventType::TorchOp>::allow_tf32_cublas_);
    py::class_<Inputs>(m, "_Inputs")
        .def_readonly("shapes", &Inputs::shapes_)
        .def_readonly("dtypes", &Inputs::dtypes_);
>>>>>>> f5b460b2
    py::class_<ExtraFields<EventType::Backend>>(m, "_ExtraFields_Backend");
    py::class_<ExtraFields<EventType::Allocation>>(
        m, "_ExtraFields_Allocation");
    py::class_<ExtraFields<EventType::PyCall>>(m, "_ExtraFields_PyCall")
        .def_readonly("caller", &ExtraFields<EventType::PyCall>::caller_);
    py::class_<ExtraFields<EventType::PyCCall>>(m, "_ExtraFields_PyCCall")
        .def_readonly("caller", &ExtraFields<EventType::PyCall>::caller_);
    py::class_<PyFrameState>(m, "_PyFrameState")
        .def_readonly("line_number", &PyFrameState::line_no_)
        .def_property_readonly(
            "file_name",
            [](const PyFrameState& s) { return s.filename_.str(); })
        .def_property_readonly("function_name", [](const PyFrameState& s) {
          return s.funcname_.str();
        });

    py::class_<Result, std::shared_ptr<Result>>(m, "_ProfilerEvent")
        .def("name", &Result::name)
        .def_readonly("extra_fields", &Result::extra_fields_)
        .def_property_readonly(
            "id",
            [](const Result& r) {
              return reinterpret_cast<intptr_t>(r.shared_from_this().get());
            })
        .def_property_readonly(
            "parent", [](const Result& r) { return r.parent_.lock(); })
        .def_readonly("children", &Result::children_)
        .def_readonly("start_time_ns", &Result::start_time_ns_)
        .def_readonly("start_tid", &Result::start_tid_)
        .def_property_readonly("correlation_id", &Result::correlationID)
        .def_property_readonly("end_time_ns", &Result::endTimeNS)
        .def_property_readonly("duration_time_ns", [](const Result& r) {
          return r.endTimeNS() - r.start_time_ns_;
        });
  }

  py::class_<ProfilerResult>(m, "_ProfilerResult")
      .def("trace_start_us", &ProfilerResult::trace_start_us)
      .def("events", &ProfilerResult::events)
      .def("experimental_event_tree", &ProfilerResult::event_tree)
#ifdef USE_KINETO
      .def("save", &ProfilerResult::save)
#endif // USE_KINETO
      ;

  m.def(
      "_enable_profiler",
      &enableProfiler,
      py::arg("config"),
      py::arg("activities"),
      py::arg("scopes") = std::unordered_set<at::RecordScope>());
  m.def("_disable_profiler", disableProfiler);
  m.def("_prepare_profiler", prepareProfiler);
  m.def("_add_metadata_json", addMetadataJson); // Only if `USE_KINETO` is set
  m.def("_kineto_step", profilerStep); // Only if `USE_KINETO` is set
  m.def("kineto_available", []() { return torch::profiler::kKinetoAvailable; });

  // PyTorch profiler execution graph internal interface.
  m.def(
      "_add_execution_graph_observer",
      &torch::profiler::impl::addExecutionGraphObserver,
      py::arg("output_file_name"));
  m.def(
      "_remove_execution_graph_observer",
      &torch::profiler::impl::removeExecutionGraphObserver);
  m.def(
      "_enable_execution_graph_observer",
      &torch::profiler::impl::enableExecutionGraphObserver);
  m.def(
      "_disable_execution_graph_observer",
      &torch::profiler::impl::disableExecutionGraphObserver);

  // NOTICE: These record functions are not torch operators and may not show up
  // in TorchScript tracing, FX transforms, or operator serialization. For these
  // use cases, please use `torch.profiler.record_function`.
  // Creates a new profiling scope using RecordFunction and invokes its starting
  // callbacks.
  m.def(
      "_record_function_with_args_enter",
      [](const std::string& name, py::args args) {
        using torch::autograd::profiler::PythonRecordFunction;
        auto python_rec = c10::make_intrusive<PythonRecordFunction>(
            at::RecordScope::USER_SCOPE);
        auto* rec = &python_rec->record;
        if (rec->isActive()) {
          if (rec->needsInputs()) {
            auto iv_inputs = std::vector<c10::IValue>();
            for (const auto& arg : args) {
              iv_inputs.push_back(torch::jit::toTypeInferredIValue(arg));
            }
            rec->before(
                name,
                c10::ArrayRef<const c10::IValue>(
                    iv_inputs.data(), iv_inputs.size()));
          } else {
            rec->before(name);
          }
        }
        return torch::jit::toPyObject(std::move(python_rec));
      });

  // Ends the profiling scope created with record_function_with_param_enter.
  m.def("_record_function_with_args_exit", [](const py::object& obj) {
    using torch::autograd::profiler::PythonRecordFunction;
    auto python_record = torch::jit::toCustomClass<PythonRecordFunction>(obj);

    // We don't actually need to do anything with handle just need to persist
    // the lifetime until now.
    python_record->record.end();
  });

  m.def("_supported_activities", []() {
    std::set<ActivityType> activities{ActivityType::CPU};
#if defined(USE_KINETO) && !defined(LIBKINETO_NOCUPTI)
    if (at::getNumGPUs() > 0 && !at::hasHIP()) {
      activities.insert(ActivityType::CUDA);
    }
#endif
    return activities;
  });

  m.def("_enable_profiler_legacy", enableProfilerLegacy);
  py::class_<ProfilerDisableOptions>(m, "_ProfilerDisableOptions")
      .def(py::init<bool, bool>());
  m.def(
      "_disable_profiler_legacy",
      disableProfilerLegacy,
      py::arg("profiler_disable_options") = ProfilerDisableOptions());
  m.def("_profiler_enabled", profilerEnabled);
  m.def("_profiler_type", torch::profiler::impl::profilerType);
  m.def("_enable_record_function", [](bool enable) {
    at::enableRecordFunction(enable);
  });
  m.def("_set_empty_test_observer", [](bool is_global, double sampling_prob) {
    auto cb =
        at::RecordFunctionCallback(nullptr).needsInputs(true).samplingProb(
            sampling_prob);
    if (is_global) {
      at::addGlobalCallback(cb);
    } else {
      at::addThreadLocalCallback(cb);
    }
  });
  m.def("_clear_callbacks", []() { at::clearCallbacks(); });
  m.def(
      "_push_saved_tensors_default_hooks",
      [](py::function& pack_hook, py::function& unpack_hook) {
        torch::autograd::PyDefaultSavedVariableHooks::push_hooks(
            pack_hook, unpack_hook);
      });
  m.def("_pop_saved_tensors_default_hooks", []() {
    torch::autograd::PyDefaultSavedVariableHooks::pop_hooks();
  });

  _C_m.def(
      "_register_py_class_for_device",
      [](const std::string& device, py::object python_type_class) {
        auto cls = python_type_class.ptr();
        registerPythonTensorClass(device, cls);
      });

  py::class_<c10::InferenceMode>(_C_m, "_InferenceMode").def(py::init<bool>());

  py::class_<at::impl::RestorePythonTLSSnapshot>(
      _C_m, "_RestorePythonTLSSnapshot")
      .def(py::init<>());

  // TODO: line up this binding with DisableTorchFunction
  py::class_<torch::DisableTorchDispatch>(_C_m, "_DisableTorchDispatch")
      .def(py::init<>());
  py::class_<DisableFuncTorch>(_C_m, "_DisableFuncTorch").def(py::init<>());

  py::class_<torch::autograd::SavedVariable>(m, "SavedTensor")
      .def(py::init([]() -> torch::autograd::SavedVariable {
        TORCH_CHECK(
            false,
            "Trying to create a SavedTensor object from Python is forbidden.");
      }))
      .def(
          "register_hooks",
          [](torch::autograd::SavedVariable& s,
             py::function& pack_hook,
             py::function& unpack_hook) {
            // Because we use a py::object, pybind will increment the refcount
            // of the hook functions for us
            s.register_hooks(
                std::make_unique<torch::autograd::PySavedVariableHooks>(
                    pack_hook, unpack_hook));
          });

  torch::autograd::profiler::python_tracer::init();
  Py_RETURN_TRUE;
}

namespace torch {
namespace autograd {

static PyObject* set_autocast_enabled(PyObject* _unused, PyObject* arg) {
  HANDLE_TH_ERRORS
  if (!PyBool_Check(arg)) {
    throw TypeError("enabled must be a bool (got %s)", Py_TYPE(arg)->tp_name);
  }
  at::autocast::set_enabled(arg == Py_True);
  Py_RETURN_NONE;
  END_HANDLE_TH_ERRORS
}

static PyObject* is_autocast_enabled(PyObject* _unused, PyObject* arg) {
  HANDLE_TH_ERRORS
  if (at::autocast::is_enabled()) {
    Py_RETURN_TRUE;
  } else {
    Py_RETURN_FALSE;
  }
  END_HANDLE_TH_ERRORS
}

static PyObject* set_autocast_cpu_enabled(PyObject* _unused, PyObject* arg) {
  HANDLE_TH_ERRORS
  if (!PyBool_Check(arg)) {
    throw TypeError("enabled must be a bool (got %s)", Py_TYPE(arg)->tp_name);
  }
  at::autocast::set_cpu_enabled(arg == Py_True);
  Py_RETURN_NONE;
  END_HANDLE_TH_ERRORS
}

static PyObject* is_autocast_cpu_enabled(PyObject* _unused, PyObject* arg) {
  HANDLE_TH_ERRORS
  if (at::autocast::is_cpu_enabled()) {
    Py_RETURN_TRUE;
  } else {
    Py_RETURN_FALSE;
  }
  END_HANDLE_TH_ERRORS
}

static PyObject* set_autocast_gpu_dtype(PyObject* _unused, PyObject* arg) {
  HANDLE_TH_ERRORS
  if (!THPDtype_Check(arg)) {
    throw TypeError(
        "dtype must be a torch.dtype (got %s)", Py_TYPE(arg)->tp_name);
  }
  at::ScalarType targetType = reinterpret_cast<THPDtype*>(arg)->scalar_type;
  at::autocast::set_autocast_gpu_dtype(targetType);
  Py_RETURN_NONE;
  END_HANDLE_TH_ERRORS
}

static PyObject* set_autocast_cpu_dtype(PyObject* _unused, PyObject* arg) {
  HANDLE_TH_ERRORS
  if (!THPDtype_Check(arg)) {
    throw TypeError(
        "dtype must be a torch.dtype (got %s)", Py_TYPE(arg)->tp_name);
  }
  at::ScalarType targetType = reinterpret_cast<THPDtype*>(arg)->scalar_type;
  at::autocast::set_autocast_cpu_dtype(targetType);
  Py_RETURN_NONE;
  END_HANDLE_TH_ERRORS
}

static PyObject* get_autocast_gpu_dtype(PyObject* _unused, PyObject* arg) {
  HANDLE_TH_ERRORS
  at::ScalarType current_dtype = at::autocast::get_autocast_gpu_dtype();
  auto dtype = (PyObject*)torch::getTHPDtype(current_dtype);
  Py_INCREF(dtype);
  return dtype;
  END_HANDLE_TH_ERRORS
}

static PyObject* get_autocast_cpu_dtype(PyObject* _unused, PyObject* arg) {
  HANDLE_TH_ERRORS
  at::ScalarType current_dtype = at::autocast::get_autocast_cpu_dtype();
  auto dtype = (PyObject*)torch::getTHPDtype(current_dtype);
  Py_INCREF(dtype);
  return dtype;
  END_HANDLE_TH_ERRORS
}

static PyObject* clear_autocast_cache(PyObject* _unused, PyObject* arg) {
  HANDLE_TH_ERRORS
  at::autocast::clear_cache();
  Py_RETURN_NONE;
  END_HANDLE_TH_ERRORS
}

static PyObject* autocast_increment_nesting(PyObject* _unused, PyObject* arg) {
  HANDLE_TH_ERRORS
  return THPUtils_packInt64(at::autocast::increment_nesting());
  END_HANDLE_TH_ERRORS
}

static PyObject* autocast_decrement_nesting(PyObject* _unused, PyObject* arg) {
  HANDLE_TH_ERRORS
  return THPUtils_packInt64(at::autocast::decrement_nesting());
  END_HANDLE_TH_ERRORS
}

static PyObject* is_autocast_cache_enabled(PyObject* _unused, PyObject* arg) {
  HANDLE_TH_ERRORS
  if (at::autocast::is_autocast_cache_enabled()) {
    Py_RETURN_TRUE;
  } else {
    Py_RETURN_FALSE;
  }
  END_HANDLE_TH_ERRORS
}

static PyObject* set_autocast_cache_enabled(PyObject* _unused, PyObject* arg) {
  HANDLE_TH_ERRORS
  if (!PyBool_Check(arg)) {
    throw TypeError("enabled must be a bool (got %s)", Py_TYPE(arg)->tp_name);
  }
  at::autocast::set_autocast_cache_enabled(arg == Py_True);
  Py_RETURN_NONE;
  END_HANDLE_TH_ERRORS
}

static PyObject* set_grad_enabled(PyObject* _unused, PyObject* arg) {
  HANDLE_TH_ERRORS
  if (!PyBool_Check(arg)) {
    throw TypeError("enabled must be a bool (got %s)", Py_TYPE(arg)->tp_name);
  }
  GradMode::set_enabled(arg == Py_True);
  Py_RETURN_NONE;
  END_HANDLE_TH_ERRORS
}

static PyObject* is_grad_enabled(PyObject* _unused, PyObject* arg) {
  HANDLE_TH_ERRORS
  if (GradMode::is_enabled()) {
    Py_RETURN_TRUE;
  } else {
    Py_RETURN_FALSE;
  }
  END_HANDLE_TH_ERRORS
}

static PyObject* is_inference_mode_enabled(PyObject* _unused, PyObject* arg) {
  HANDLE_TH_ERRORS
  if (c10::InferenceMode::is_enabled()) {
    Py_RETURN_TRUE;
  } else {
    Py_RETURN_FALSE;
  }
  END_HANDLE_TH_ERRORS
}

static PyObject* set_anomaly_mode_enabled(PyObject* _unused, PyObject* arg) {
  HANDLE_TH_ERRORS
  if (!PyBool_Check(arg)) {
    throw TypeError("enabled must be a bool (got %s)", Py_TYPE(arg)->tp_name);
  }
  AnomalyMode::set_enabled(arg == Py_True);
  Py_RETURN_NONE;
  END_HANDLE_TH_ERRORS
}

static PyObject* is_anomaly_mode_enabled(PyObject* _unused, PyObject* arg) {
  HANDLE_TH_ERRORS
  if (AnomalyMode::is_enabled()) {
    Py_RETURN_TRUE;
  } else {
    Py_RETURN_FALSE;
  }
  END_HANDLE_TH_ERRORS
}

static PyObject* python_enter_dual_level(PyObject* _unused, PyObject* arg) {
  HANDLE_TH_ERRORS
  // It is unlikely that the depth of forward nesting will overflow int64_t so
  // we just static cast here.
  return utils::wrap(static_cast<int64_t>(forward_ad::enter_dual_level()));
  END_HANDLE_TH_ERRORS
}

static PyObject* python_exit_dual_level(
    PyObject* _unused,
    PyObject* args,
    PyObject* kwargs) {
  HANDLE_TH_ERRORS
  static PythonArgParser parser({"exit_dual_level(int64_t level)"});

  ParsedArgs<1> parsed_args;
  auto _r = parser.parse(args, kwargs, parsed_args);

  auto idx = _r.toInt64(0);
  // Make sure the given index is valid before casting it
  TORCH_CHECK(idx >= 0, "Dual level must be a positive number.");
  forward_ad::exit_dual_level(static_cast<uint64_t>(idx));
  Py_RETURN_NONE;
  END_HANDLE_TH_ERRORS
}

static PyObject* set_torch_dispatch_mode(PyObject* _unused, PyObject* arg) {
  HANDLE_TH_ERRORS
  if (arg == Py_None) {
    at::impl::TorchDispatchModeTLS::set_state(nullptr);
  } else {
    Py_INCREF(arg);
    at::impl::TorchDispatchModeTLS::set_state(
        std::make_shared<c10::SafePyObject>(arg, getPyInterpreter()));
  }
  Py_RETURN_NONE;
  END_HANDLE_TH_ERRORS
}

static PyObject* get_torch_dispatch_mode(
    PyObject* _unused,
    PyObject* _unused2) {
  HANDLE_TH_ERRORS
  const auto& mode = at::impl::TorchDispatchModeTLS::get_state();
  if (!mode) {
    Py_RETURN_NONE;
  } else {
    auto* r = mode->ptr(getPyInterpreter());
    Py_INCREF(r);
    return r;
  }
  END_HANDLE_TH_ERRORS
}

static PyObject* set_torch_function_mode(PyObject* _unused, PyObject* arg) {
  HANDLE_TH_ERRORS
  if (arg == Py_None) {
    at::impl::PythonTorchFunctionTLS::set_mode(nullptr);
  } else {
    Py_INCREF(arg);
    at::impl::PythonTorchFunctionTLS::set_mode(
        std::make_shared<c10::SafePyObject>(arg, getPyInterpreter()));
  }
  Py_RETURN_NONE;
  END_HANDLE_TH_ERRORS
}

static PyObject* get_torch_function_mode(
    PyObject* _unused,
    PyObject* _unused2) {
  HANDLE_TH_ERRORS
  const auto& mode = at::impl::PythonTorchFunctionTLS::get_mode();
  if (!mode) {
    Py_RETURN_NONE;
  } else {
    auto* r = mode->ptr(getPyInterpreter());
    Py_INCREF(r);
    return r;
  }
  END_HANDLE_TH_ERRORS
}

// autograd methods on torch._C
static PyMethodDef methods[] = { // NOLINT
    {"_set_grad_enabled", set_grad_enabled, METH_O, nullptr},
    {"is_grad_enabled", is_grad_enabled, METH_NOARGS, nullptr},
    {"is_inference_mode_enabled",
     is_inference_mode_enabled,
     METH_NOARGS,
     nullptr},
    {"set_autocast_enabled", set_autocast_enabled, METH_O, nullptr},
    {"is_autocast_enabled", is_autocast_enabled, METH_NOARGS, nullptr},
    {"clear_autocast_cache", clear_autocast_cache, METH_NOARGS, nullptr},
    {"set_autocast_cpu_enabled", set_autocast_cpu_enabled, METH_O, nullptr},
    {"is_autocast_cpu_enabled", is_autocast_cpu_enabled, METH_NOARGS, nullptr},
    {"set_autocast_cpu_dtype", set_autocast_cpu_dtype, METH_O, nullptr},
    {"get_autocast_cpu_dtype", get_autocast_cpu_dtype, METH_NOARGS, nullptr},
    {"set_autocast_gpu_dtype", set_autocast_gpu_dtype, METH_O, nullptr},
    {"get_autocast_gpu_dtype", get_autocast_gpu_dtype, METH_NOARGS, nullptr},
    {"autocast_increment_nesting",
     autocast_increment_nesting,
     METH_NOARGS,
     nullptr},
    {"autocast_decrement_nesting",
     autocast_decrement_nesting,
     METH_NOARGS,
     nullptr},
    {"is_autocast_cache_enabled",
     is_autocast_cache_enabled,
     METH_NOARGS,
     nullptr},
    {"set_autocast_cache_enabled", set_autocast_cache_enabled, METH_O, nullptr},
    {"set_anomaly_enabled", set_anomaly_mode_enabled, METH_O, nullptr},
    {"is_anomaly_enabled", is_anomaly_mode_enabled, METH_NOARGS, nullptr},
    {"_enter_dual_level", python_enter_dual_level, METH_NOARGS, nullptr},
    {"_exit_dual_level",
     castPyCFunctionWithKeywords(python_exit_dual_level),
     METH_VARARGS | METH_KEYWORDS,
     nullptr},
    {"_set_torch_dispatch_mode", set_torch_dispatch_mode, METH_O, nullptr},
    {"_get_torch_dispatch_mode", get_torch_dispatch_mode, METH_NOARGS, nullptr},
    {"_set_torch_function_mode", set_torch_function_mode, METH_O, nullptr},
    {"_get_torch_function_mode", get_torch_function_mode, METH_NOARGS, nullptr},
    {nullptr, nullptr, 0, nullptr}};

PyMethodDef* python_functions() {
  return methods;
}

} // namespace autograd
} // namespace torch<|MERGE_RESOLUTION|>--- conflicted
+++ resolved
@@ -85,6 +85,7 @@
       .value("CPU", ProfilerState::CPU)
       .value("CUDA", ProfilerState::CUDA)
       .value("NVTX", ProfilerState::NVTX)
+      .value("ITT", ProfilerState::ITT)
       .value("KINETO", ProfilerState::KINETO)
       .value("KINETO_GPU_FALLBACK", ProfilerState::KINETO_GPU_FALLBACK);
 
@@ -271,9 +272,6 @@
   {
     using torch::profiler::impl::PyFrameState;
     using torch::profiler::impl::Result;
-<<<<<<< HEAD
-    py::class_<ExtraFields<EventType::TorchOp>>(m, "_ExtraFields_TorchOp");
-=======
     py::enum_<EventType>(m, "_EventType")
         .value("TorchOp", EventType::TorchOp)
         .value("Backend", EventType::Backend)
@@ -288,7 +286,6 @@
     py::class_<Inputs>(m, "_Inputs")
         .def_readonly("shapes", &Inputs::shapes_)
         .def_readonly("dtypes", &Inputs::dtypes_);
->>>>>>> f5b460b2
     py::class_<ExtraFields<EventType::Backend>>(m, "_ExtraFields_Backend");
     py::class_<ExtraFields<EventType::Allocation>>(
         m, "_ExtraFields_Allocation");
