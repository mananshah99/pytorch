#include <ATen/NamedTensorUtils.h>
#include <ATen/core/PythonFallbackKernel.h>
#include <c10/core/DeviceType.h>
#include <c10/core/SafePyObject.h>
#include <c10/util/DeadlockDetection.h>
#include <c10/util/irange.h>
#include <pybind11/pytypes.h>
#include <torch/csrc/Device.h>
#include <torch/csrc/DynamicTypes.h>
#include <torch/csrc/Exceptions.h>
#include <torch/csrc/Size.h>
#include <torch/csrc/THP.h>
#include <torch/csrc/Types.h>
#include <torch/csrc/autograd/autograd.h>
#include <torch/csrc/autograd/edge.h>
#include <torch/csrc/autograd/function.h>
#include <torch/csrc/autograd/functions/accumulate_grad.h>
#include <torch/csrc/autograd/generated/VariableType.h>
#include <torch/csrc/autograd/python_cpp_function.h>
#include <torch/csrc/autograd/python_hook.h>
#include <torch/csrc/autograd/python_variable_indexing.h>
#include <torch/csrc/autograd/utils/error_messages.h>
#include <torch/csrc/autograd/utils/wrap_outputs.h>
#include <torch/csrc/autograd/variable.h>
#include <torch/csrc/jit/frontend/tracer.h>
#include <torch/csrc/jit/python/pybind_utils.h>
#include <torch/csrc/tensor/python_tensor.h>
#include <torch/csrc/utils/cuda_lazy_init.h>
#include <torch/csrc/utils/pybind.h>
#include <torch/csrc/utils/pycfunction_helpers.h>
#include <torch/csrc/utils/python_arg_parser.h>
#include <torch/csrc/utils/python_numbers.h>
#include <torch/csrc/utils/python_strings.h>
#include <torch/csrc/utils/tensor_memoryformats.h>
#include <torch/csrc/utils/tensor_new.h>

#include <torch/csrc/jit/python/pybind_utils.h>
#include <torch/csrc/utils/torch_dispatch_mode.h>
#include <torch/library.h>

#include <ATen/ATen.h>

#include <c10/core/SymIntArrayRef.h>
#include <structmember.h>
#include <cstdint>
#include <iostream>
#include <memory>
#include <utility>
#include <vector>

using namespace at;
using namespace torch;
using namespace torch::autograd;

std::pair<py::object, py::dict> parseIValuesToPyArgsKwargs(
    const c10::OperatorHandle& op,
    const std::vector<c10::IValue>& arguments) {
  TORCH_CHECK(
      PyGILState_Check(),
      "GIL must be held before you call parseIValuesToPyArgsKwargs");
  const auto& schema = op.schema();
  py::dict kwargs;
  // About all the pointers:
  //
  // f(int x, int y = 0, *, int z = 0)
  //                                  ^- arguments.size()
  //                        ^- kwarg_only_start
  //          ^- positional_default_start
  //   ^- 0

  // Find the split point between kwarg-only and regular.  Since most functions
  // don't have kwarg-only arguments, it is more efficient to scan from the
  // right (but ideally, this would just be precomputed in FunctionSchema
  // itself).  (NB: minus one in the loop is because we're testing if the
  // *next* argument is kwarg-only before we advance the starting index)
  int64_t kwarg_only_start = arguments.size();
  for (; kwarg_only_start > 0; kwarg_only_start--) {
    const auto& arg = schema.arguments()[kwarg_only_start - 1];
    if (!arg.kwarg_only()) {
      break;
    }
  }

  // Find the first positional argument that isn't defaulted
  auto is_default = [&](int64_t idx) -> bool {
    const auto& arg = schema.arguments()[idx];
    if (!arg.default_value().has_value()) {
      return false;
    }
    const auto& default_ivalue = *arg.default_value();
    const auto& ivalue = arguments[idx];
    if (default_ivalue != ivalue) {
      return false;
    }
    return true;
  };

  int64_t positional_default_start = kwarg_only_start;
  for (; positional_default_start > 0; positional_default_start--) {
    if (!is_default(positional_default_start - 1)) {
      break;
    }
  }

  auto args =
      py::reinterpret_steal<py::object>(PyTuple_New(positional_default_start));

  auto schemaAwareToPyObject = [&](int64_t idx) -> py::object {
    const auto& arg = schema.arguments()[idx];
    auto match = [&](c10::TypeKind kind) {
      const auto& t = arg.real_type();
      if (t->kind() == kind)
        return true;
      if (auto opt_t = t->cast<c10::OptionalType>()) {
        if (opt_t->getElementType()->kind() == kind)
          return true;
      }
      return false;
    };
    if (arguments[idx].isNone()) {
      return py::none();
    } else if (match(c10::ScalarTypeType::Kind)) {
      auto* obj =
          getTHPDtype(static_cast<c10::ScalarType>(arguments[idx].toInt()));
      return py::reinterpret_borrow<py::object>(
          reinterpret_cast<PyObject*>(obj));
    } else if (match(c10::LayoutType::Kind)) {
      auto* obj =
          getTHPLayout(static_cast<c10::Layout>(arguments[idx].toInt()));
      return py::reinterpret_borrow<py::object>(
          reinterpret_cast<PyObject*>(obj));
    } else if (match(c10::MemoryFormatType::Kind)) {
      return torch::utils::getTHPMemoryFormat(
          static_cast<c10::MemoryFormat>(arguments[idx].toInt()));
    } else {
      return torch::jit::toPyObject(arguments[idx]);
    }
  };

  // Populate positional arguments
  for (const auto idx : c10::irange(positional_default_start)) {
    PyTuple_SET_ITEM(
        args.ptr(), idx, schemaAwareToPyObject(idx).release().ptr());
  }

  // Populate keyword arguments
  for (const auto idx : c10::irange(kwarg_only_start, arguments.size())) {
    // But don't populate default keyword arguments
    if (is_default(idx))
      continue;
    const auto& arg = schema.arguments()[idx];
    kwargs[py::cast(arg.name())] = schemaAwareToPyObject(idx);
  }
  return std::make_pair(std::move(args), std::move(kwargs));
}

void pushPyOutToStack(
    const c10::OperatorHandle& op,
    torch::jit::Stack* stack,
    py::object out,
    const char* msg) {
  TORCH_CHECK(
      PyGILState_Check(), "GIL must be held before you call pushPyOutToStack");
  auto schema_returns = op.schema().returns();
  const auto num_returns = schema_returns.size();
  if (num_returns == 0) {
    // Check that we got a None return from Python. Anything else is an error.
    TORCH_CHECK(
        out.is(py::none()),
        "Expected ",
        msg,
        " for ",
        op.operator_name(),
        " to return None but it returned something else instead.");
  } else if (num_returns == 1) {
    torch::jit::push(
        stack, torch::jit::toIValue(out.ptr(), schema_returns[0].type()));
  } else {
    auto outs = py::cast<py::sequence>(out);
    for (const auto idx : c10::irange(outs.size())) {
      torch::jit::push(
          stack,
          torch::jit::toIValue(outs[idx].ptr(), schema_returns[idx].type()));
    }
  }
}

namespace {

std::string concrete_name_fn(const c10::impl::PyInterpreter* self) {
  std::stringstream ss;
  ss << self;
  return ss.str();
}

// NOTE [PyInterpreter::decref takes an `is_tensor` arg]
// Before calling PyInterpreter::decref, we must statically know if the
// pyobj is a Tensor or not.
// - If it is a tensor, we need to be careful about PyObject resurrection
// - If it is not a tensor, we can freely decref
// One alternative to this is using PyObject_IsInstance
// to get at this information. However, we don't want to risk an incorrect
// `__instancecheck__` changing the semantics here.
void concrete_decref_fn(
    const c10::impl::PyInterpreter* self,
    PyObject* pyobj,
    bool is_tensor) {
  // Leak the pyobj if not initialized.  This can happen if we are running
  // exit handlers that are destructing tensors with residual (owned)
  // PyObjects stored in them.
  if (!Py_IsInitialized())
    return;

  pybind11::gil_scoped_acquire gil;
  // Two possibilities:
  // 1. We are decref-ing a tensor. Then we must be careful about
  // PyObject resurrection (this only applies to Tensors, see
  // THPVariable_clear).
  // 2. We are decref-ing some other Python object. We don't do
  // PyObject resurrection on non-Tensors, so we just carry on as usual
  if (is_tensor && Py_REFCNT(pyobj) > 1) {
    // It's still alive!  This can happen if a weak ref resurrected
    // the PyObject without flipping ownership.  At this point it is
    // too late to rescue the object, so just stub out the PyObject
    // so that it fails on subsequent uses.  Don't raise an error here;
    // you're probably in a destructor.
    TORCH_WARN(
        "Deallocating Tensor that still has live PyObject references.  "
        "This probably happened because you took out a weak reference to "
        "Tensor and didn't call _fix_weakref() after dereferencing it.  "
        "Subsequent accesses to this tensor via the PyObject will now fail.");
    ((THPVariable*)pyobj)->cdata = MaybeOwned<Variable>();
  }
  Py_DECREF(pyobj);
};

c10::intrusive_ptr<TensorImpl> concrete_detach_fn(
    const c10::impl::PyInterpreter*,
    const c10::TensorImpl* self);
void concrete_dispatch_fn(
    const c10::impl::PyInterpreter*,
    const c10::OperatorHandle& op,
    torch::jit::Stack* stack);
bool concrete_is_contiguous_fn(
    const c10::impl::PyInterpreter*,
    const c10::TensorImpl* self);
c10::Device concrete_device_fn(
    const c10::impl::PyInterpreter*,
    const c10::TensorImpl* self);
int64_t concrete_dim_fn(
    const c10::impl::PyInterpreter*,
    const c10::TensorImpl* self);
c10::IntArrayRef concrete_strides_fn(
    const c10::impl::PyInterpreter*,
    const c10::TensorImpl* self);
c10::IntArrayRef concrete_sizes_fn(
    const c10::impl::PyInterpreter*,
    const c10::TensorImpl* self);
c10::SymIntArrayRef concrete_sym_sizes_fn(
    const c10::impl::PyInterpreter*,
    const c10::TensorImpl* self);
c10::Layout concrete_layout_fn(
    const c10::impl::PyInterpreter*,
    const c10::TensorImpl* self);

class PyInterpreterHolder {
 public:
  PyInterpreterHolder()
      : impl_(new c10::impl::PyInterpreter(
            &concrete_name_fn,
            &concrete_decref_fn,
            &concrete_detach_fn,
            &concrete_dispatch_fn,
            &concrete_is_contiguous_fn,
            &concrete_device_fn,
            &concrete_dim_fn,
            &concrete_strides_fn,
            &concrete_sizes_fn,
            &concrete_sym_sizes_fn,
            &concrete_layout_fn)) {}
  // NB: intentionally leaks the memory
  ~PyInterpreterHolder() {
    impl_->disarm();
  }
  c10::impl::PyInterpreter* get() const noexcept {
    return impl_;
  }

 private:
  c10::impl::PyInterpreter* impl_;
};
PyInterpreterHolder self_interpreter;

c10::TensorImpl::SizesStridesPolicy parseSizesStridesPolicyArgument(
    c10::string_view arg) {
  if (arg == "strides") {
    return c10::TensorImpl::SizesStridesPolicy::CustomStrides;
  }

  if (arg == "sizes") {
    return c10::TensorImpl::SizesStridesPolicy::CustomSizes;
  }

  TORCH_CHECK_VALUE(
      false,
      "Unknown sizes_strides_policy: ",
      arg,
      "; expected 'strides' or 'sizes'");
}
} // anonymous namespace

c10::impl::PyInterpreter* getPyInterpreter() {
  return self_interpreter.get();
}

PyObject* THPVariableClass = nullptr;

PyObject* ParameterClass = nullptr;

static PyObject* THPVariable_NewWithVar(
    PyTypeObject* type,
    Variable _var,
    c10::impl::PyInterpreterStatus status);

// clang-tidy gets confused by static const
static const char* VOLATILE_WARNING =
    "volatile was removed and now has no effect. Use "
    "`with torch.no_grad():` instead.";

static bool check_has_torch_dispatch(PyObject* obj) {
  PyTypeObject* tp = Py_TYPE(obj);
  if (THPVariable_CheckTypeExact(tp)) {
    return false;
  }
  py::object attr = PyObject_FastGetAttrString(obj, "__torch_dispatch__");
  return (
      attr.ptr() != nullptr &&
      attr.ptr() != torch::disabled_torch_dispatch_impl());
}

// NOLINTNEXTLINE
static PyObject* device_to_py_class_[static_cast<size_t>(
    c10::DeviceType::COMPILE_TIME_MAX_DEVICE_TYPES)];

void registerPythonTensorClass(
    const std::string& device,
    PyObject* python_tensor_class) {
  c10::Device dev(device);

  TORCH_CHECK(
      dev.type() == kXLA, "Only the python class for XLA can be overriden");
  if (device_to_py_class_[static_cast<size_t>(dev.type())] != nullptr) {
    TORCH_WARN(
        "Overriding a previously registered python class for ", dev.str());
  }

  device_to_py_class_[static_cast<size_t>(dev.type())] = python_tensor_class;
}

static PyObject* getPythonTensorClass(c10::Device d) {
  return device_to_py_class_[static_cast<size_t>(d.type())];
}

// TODO: Make this take Variable by const reference
PyObject* THPVariable_Wrap(at::TensorBase var) {
  if (!var.defined()) {
    Py_RETURN_NONE;
  }

  c10::optional<PyObject*> mb_obj =
      var.unsafeGetTensorImpl()->check_pyobj(self_interpreter.get());
  c10::impl::PyInterpreterStatus status;
  if (mb_obj.has_value()) {
    auto obj = *mb_obj;
    if (obj) {
      if (var.unsafeGetTensorImpl()->owns_pyobj()) {
        // C++ owns the Python object; this implies there weren't any other
        // owning references to the Python object.  Since we're making the
        // object "live" again on Python side, let's flip back the ownership
        // (Python owns C++) as it would now be unsound to deallocate the C++
        // object if all C++ references go to zero
        var.unsafeGetTensorImpl()->set_owns_pyobj(false);
        reinterpret_cast<THPVariable*>(obj)->cdata =
            MaybeOwned<Variable>::owned(std::move(var));
        // NB: incref is not necessary, because we are "stealing" the previous
        // ownership from the Variable to return it here for the wrap
        return obj;
      }
      Py_INCREF(obj);
      return obj;
    }
    // TODO: a better invariant is that if we tagged, we MUST have a valid
    // PyObject.  That's PyObject preservation
    // (https://github.com/pytorch/pytorch/pull/56017).  Prior to this PR
    // being a thing, the PyObject field will get cleared when all references
    // to the Python object are removed.
    status = c10::impl::PyInterpreterStatus::TAGGED_BY_US;
  } else {
    // Assumption: if a Tensor has been shared across threads, this induces
    // a refcount bump.  Therefore, if the use count 1, we are the sole thread
    // with access to this tensor and no race is possible.
    if (var.use_count() <= 1) {
      status = c10::impl::PyInterpreterStatus::DEFINITELY_UNINITIALIZED;
    } else {
      status = c10::impl::PyInterpreterStatus::MAYBE_UNINITIALIZED;
    }
  }

  if (C10_LIKELY(var.device().type() != c10::kXLA)) {
    return THPVariable_NewWithVar(
        (PyTypeObject*)THPVariableClass, std::move(var), status);
  }

  if (auto clazz = getPythonTensorClass(var.device())) {
    return THPVariable_NewWithVar((PyTypeObject*)clazz, std::move(var), status);
  }

  return THPVariable_NewWithVar(
      (PyTypeObject*)THPVariableClass, std::move(var), status);
}

bool isResurrectable(THPVariable* self) {
  // We want to divide this check into 2 cases.

  // 1. C++ owns PyObject (in this case, self->cdata.unsafeIsBorrowed() is
  // true). You might think that in this case, it is impossible for tp_clear to
  // be called: surely the C++ reference to the PyObject is keeping it live? And
  // you'd be right! In fact, when C++ owns the PyObject, we have an invariant
  // that the refcount on the PyObject should be precisely one (because if you
  // take out another reference to the PyObject, we're supposed to flip the
  // ownership pointer back). In reality, you can violate this invariant
  // temporarily with weak references, so we don't test for it in asserts.

  // 2. PyObject owns C++ (in this case, self->cdata.unsafeIsBorrowed() is
  // false). In this case, tp_clear can get called if the PyObject is referenced
  // from a dead cycle, and nowhere else. But if resurrection did not occur,
  // then the reference to C++ from the PyObject must be the ONLY reference to
  // the C++ object.
  if (self->cdata.unsafeIsBorrowed()) {
    return false;
  }
  auto const& tensor = THPVariable_Unpack(self);
  if (!tensor.defined() || tensor.use_count() <= 1) {
    return false;
  }
  return true;
}

// returns true if successfully rezzed; if so, cancel the
// rest of deallocation
static bool THPVariable_tryResurrect(THPVariable* self) {
  const auto& tensor = THPVariable_Unpack(self);

  if (!isResurrectable(self)) {
    return false;
  }

  // At this point, we are definitely going to resurrect the tensor. So, the
  // tensor better be defined :)
  TORCH_INTERNAL_ASSERT(tensor.defined());

  // There are other C++ owners of the tensor.  Flip ownership
  // so that C++ owns this Python object, and cancel deallocation.
  TORCH_INTERNAL_ASSERT(!tensor.unsafeGetTensorImpl()->owns_pyobj());

  tensor.unsafeGetTensorImpl()->set_owns_pyobj(true);

// Resurrect the Python object.  This is something CPython does
// internally occasionally, see
// https://github.com/python/cpython/blob/b98eba5bc2ffbe7a0ed49d540ebc4f756ae61985/Objects/object.c#L248-L259
// so we just copy the pattern here.  Note that we don't have to worry
// about saving and restoring the refcount (as the quoted code does)
// because we actually DO need to reset the refcount to one here, we
// can't assume that some other code has taken care of it.
// NB: this will overreport _Py_RefTotal but based on inspection of object.c
// there is no way to avoid this
#ifdef Py_TRACE_REFS
  _Py_AddToAllObjects(reinterpret_cast<PyObject*>(self), 1);
#endif
  Py_INCREF(self);

  // Flip THPVariable to be non-owning
  // (near use-after-free miss here: fresh MaybeOwned is created breaking
  // reference on Tensor in struct BEFORE we overwrite the old one)
  self->cdata = MaybeOwned<Variable>::borrowed(tensor);

  // NB: At this point, tensor *could* be dead (e.g., some other C++ thread
  // decrefed it.)  At this point, it is probably waiting on the GIL to
  // deallocate the Python object and will kill self, BUT NOT YET.

  return true;
}

static int THPVariable_clear(THPVariable* self) {
  // Is it OK for an object to still be live after running
  // tp_clear? Yes. When Python is breaking reference cycles, it can't assume
  // that an object will dealloc after it's cleared.  The source code explicitly
  // handles this case:
  // https://github.com/python/cpython/blob/4e661cd69164318c1f871faa476c68a04092ddc4/Modules/gcmodule.c#L1010-L1025

  // Note that we don't need to actually resurrect here. There are 2 cases:
  // 1. The PyObject is not part of a reference cycle. In this case, we don't
  // need to do anything. The GC will move on to try and break the reference
  // cycle on another object, which will eventually trigger tp_dealloc (and thus
  // resurrection).

  // 2. The PyObject is part of a reference cycle. This case should not actually
  // be possible, due to the logic in our tp_traverse
  // (THPVariable_subclass_traverse).

  // In fact, resurrecting here breaks the invariant that "C++ owns Python only
  // when PyObject's refcount would otherwise be 0". Most immediately, as we're
  // merely breaking reference cycles here, there can be other references to the
  // PyObject. *However*, if other objects in the refcycle resurrect, then we
  // will be in a state where the PyObject has multiple Python references, yet
  // C++ owns the PyObject.

  // See https://github.com/pytorch/pytorch/pull/75933 for more discussion.
  if (isResurrectable((THPVariable*)self)) {
    return 0;
  }
  Py_CLEAR(self->backward_hooks);
  const auto& tensor = THPVariable_Unpack(self);
  if (tensor.defined()) {
    // Two situations to consider:
    //    PyObject -owns-> Tensor
    //        unsafeIsBorrowed() is FALSE.  We're obligated to look through
    //        Tensor to break references.  Clearing cdata must induce the
    //        destruction of the C++ Tensor.  If there were other references
    //        to C++ tensor, the Python object would have been resurrected
    //        by flipping the ownership.
    //    Tensor -owns-> PyObject
    //        unsafeIsBorrowed() is TRUE.  We're deallocating the PyObject
    //        because Tensor asked us to (it's already destructing).

    if (!self->cdata.unsafeIsBorrowed()) {
      // TODO: empirically, on OS X this assert appears to be untrue
      // In test_py_tensors_multi_async_call - ProcessGroupRpcTestWithSpawn
      // distributed/rpc/test_process_group_agent.py
      //
      //  libc++abi.dylib: terminating with uncaught exception of type
      //  c10::Error: !tensor.unsafeGetTensorImpl()->owns_pyobj()INTERNAL ASSERT
      //  FAILED at "../torch/csrc/autograd/python_variable.cpp":171, please
      //  report a bug to PyTorch. Exception raised from THPVariable_clear at
      //  ../torch/csrc/autograd/python_variable.cpp:171 (most recent call
      //  first): frame #0: c10::Error::Error(c10::SourceLocation,
      //  std::__1::basic_string<char, std::__1::char_traits<char>,
      //  std::__1::allocator<char> >) + 98 (0x1158a0442 in libc10.dylib) frame
      //  #1: c10::detail::torchCheckFail(char const*, char const*, unsigned
      //  int, char const*) + 205 (0x11589ed3d in libc10.dylib) frame #2:
      //  c10::detail::torchInternalAssertFail(char const*, char const*,
      //  unsigned int, char const*, c10::detail::CompileTimeEmptyString) + 9
      //  (0x1141e3f89 in libtorch_python.dylib) frame #3:
      //  THPVariable_clear(THPVariable*) + 412 (0x1148a547c in
      //  libtorch_python.dylib) frame #4:
      //  THPVariable_subclass_dealloc(_object*) + 453 (0x1148a5035 in
      //  libtorch_python.dylib) frame #5: (anonymous
      //  namespace)::concrete_decref_fn(c10::impl::PyInterpreter const*,
      //  _object*) + 53 (0x1148a5ea5 in libtorch_python.dylib) frame #6:
      //  c10::TensorImpl::release_resources() + 182 (0x11588c4a6 in
      //  libc10.dylib) frame #7:
      //  c10::MaybeOwned<at::Tensor>::operator=(c10::MaybeOwned<at::Tensor>&&)
      //  + 91 (0x11488c11b in libtorch_python.dylib) frame #8:
      //  THPVariable_subclass_dealloc(_object*) + 607 (0x1148a50cf in
      //  libtorch_python.dylib) <omitting python frames> frame #47: start + 1
      //  (0x7fff6ffc7cc9 in libdyld.dylib) frame #48: 0x0 + 4 (0x4 in ???)
      // TORCH_INTERNAL_ASSERT(!tensor.unsafeGetTensorImpl()->owns_pyobj());
      if (auto grad_acc =
              torch::autograd::impl::try_get_grad_accumulator(tensor)) {
        grad_acc->pre_hooks().clear();
      }
    }
  }
  TORCH_INTERNAL_ASSERT(!isResurrectable((THPVariable*)self));
  self->cdata = MaybeOwned<Variable>();
  return 0;
}

PyObject* THPVariable_pynew(
    PyTypeObject* type,
    PyObject* args,
    PyObject* kwargs);

static PyObject* THPVariable_fix_weakref(PyObject* self, PyObject* noargs) {
  const auto& var = THPVariable_Unpack(self);
  THPVariable_Wrap(var);
  Py_RETURN_NONE;
}

// Instantiates a subclass of self with the same data.
static PyObject* THPVariable_as_subclass(
    PyObject* _self,
    PyObject* args,
    PyObject* kwargs) {
  HANDLE_TH_ERRORS
  const auto& self = THPVariable_Unpack(_self);
  static PythonArgParser parser({
      "as_subclass(PyObject* cls)",
  });
  ParsedArgs<1> parsed_args{};
  auto r = parser.parse(_self, args, kwargs, parsed_args);
  PyObject* cls = r.pyobject(0);
  if (!PyType_Check(cls)) {
    throw torch::TypeError(
        "cls must be a type (got %s)", Py_TYPE(cls)->tp_name);
  }
  return THPVariable_NewWithVar(
      (PyTypeObject*)cls,
      self.alias(),
      c10::impl::PyInterpreterStatus::DEFINITELY_UNINITIALIZED);
  END_HANDLE_TH_ERRORS
}

static PyObject* THPVariable_make_subclass(
    PyObject* _ignored,
    PyObject* args,
    PyObject* kwargs) {
  HANDLE_TH_ERRORS
  static PythonArgParser parser({
      "_make_subclass(PyObject* cls, Tensor data, bool require_grad=False, *, c10::string_view? dispatch_sizes_strides_policy=None, bool dispatch_device=False, bool dispatch_layout=False)",
  });
  ParsedArgs<6> parsed_args{};
  auto r = parser.parse(args, kwargs, parsed_args);
  PyObject* cls = r.pyobject(0);
  if (!PyType_Check(cls)) {
    throw torch::TypeError(
        "cls must be a type (got %s)", Py_TYPE(cls)->tp_name);
  }
  torch_dispatch_mode::StashTorchDispatchModeGuard td_g;
  auto data =
      r.tensor(1).detach(); // creates a fresh Tensor (DEFINITELY_UNINITIALIZED)
  // We set `data`'s `allow_tensor_metadata_change` to true here, because we
  // want to allow the following use case for backward compatibility:
  //
  // ```python
  // rnn = torch.nn.RNN(100, 100, 2)
  // # The following calls `torch._cudnn_rnn_flatten_weight(rnn._flat_weights,
  // ...)`, # which changes storage of `rnn`'s weights in-place
  // rnn.flatten_parameters()
  // ```
  data.unsafeGetTensorImpl()->set_allow_tensor_metadata_change(true);
  data.set_requires_grad(r.toBool(2));
  const auto sizes_strides_policy = r.stringViewOptional(3);
  if (sizes_strides_policy.has_value()) {
    data.unsafeGetTensorImpl()->set_sizes_strides_policy(
        parseSizesStridesPolicyArgument(*sizes_strides_policy));
  }
  if (r.toBool(4)) {
    data.unsafeGetTensorImpl()->set_custom_device(true);
  }
  if (r.toBool(5)) {
    data.unsafeGetTensorImpl()->set_custom_layout(true);
  }
  return THPVariable_NewWithVar(
      (PyTypeObject*)cls,
      std::move(data),
      c10::impl::PyInterpreterStatus::DEFINITELY_UNINITIALIZED);
  END_HANDLE_TH_ERRORS
}

static PyObject* THPVariable_make_wrapper_subclass(
    PyObject*,
    PyObject* args,
    PyObject* kwargs) {
  HANDLE_TH_ERRORS
  // NB: pin_memory doesn't actually do anything
  // TODO: strides variant?
  static PythonArgParser parser({
      "_make_wrapper_subclass(PyObject* cls, IntArrayRef size, *, IntArrayRef? strides=None, "
      "int64_t? storage_offset=None, MemoryFormat? memory_format=None, ScalarType dtype=None, "
      "Layout layout=torch.strided, Device device=None, bool pin_memory=False, bool requires_grad=False, "
      "c10::string_view? dispatch_sizes_strides_policy=None, bool dispatch_device=False, bool dispatch_layout=False)",
      "_make_wrapper_subclass(PyObject* cls, SymIntArrayRef size, SymIntArrayRef strides, "
      "int64_t? storage_offset=None, MemoryFormat? memory_format=None, ScalarType dtype=None, "
      "Layout layout=torch.strided, Device device=None, bool pin_memory=False, bool requires_grad=False, "
      "c10::string_view? dispatch_sizes_strides_policy=None, bool dispatch_device=False, bool dispatch_layout=False)",
  });
  ParsedArgs<13> parsed_args{};
  auto r = parser.parse(args, kwargs, parsed_args);
  PyObject* cls = r.pyobject(0);

  TORCH_CHECK_TYPE(
      PyType_Check(cls),
      "cls must be a type (got ",
      Py_TYPE(cls)->tp_name,
      ")");

  // This is an important safety check; without it, the default behavior will be
  // to continue on to the underlying CPU/CUDA kernel advertised by the dispatch
  // key, which will immediately segfault because the data pointer is null.  By
  // forcing users to define __torch_dispatch__ we ensure this does not happen
  // TODO: This check is not complete; because the user can disable torch
  // dispatch and then go again, triggering segfault.  TBH I'm thinking I want
  // to delete this function entirely
  py::object attr = PyObject_FastGetAttrString(cls, "__torch_dispatch__");
  TORCH_CHECK_TYPE(
      attr.ptr() != nullptr &&
          attr.ptr() != torch::disabled_torch_dispatch_impl(),
      ((PyTypeObject*)cls)->tp_name,
      " must define __torch_dispatch__");

  const auto options = TensorOptions()
                           .dtype(r.scalartype(5))
                           .device(r.device(7))
                           .layout(r.layoutOptional(6))
                           // NB: long standing issue, requires_grad is not
                           // respected here; you have to set it post facto, see
                           // https://github.com/pytorch/pytorch/issues/26428
                           // .requires_grad(r.toBool(7))
                           .pinned_memory(r.toBool(8));

  // don't bother releasing GIL here, as we are not allocating any nontrivial
  // data
  // TODO: for_blob produces non-resizable tensors, we might want this to be
  // resizable (have to define a custom allocator in that case)
  Tensor tensor;
  if (r.idx == 0) {
    tensor = at::for_blob(nullptr, r.intlist(1))
                 .strides(r.intlistOptional(2))
                 .storage_offset(r.toInt64Optional(3))
                 .context(nullptr, [](void* ctx) {})
                 .target_device(
                     options.device()) // TODO: this shouldn't be necessary if
                                       // it came from options
                 .options(options)
                 .make_tensor();

    const auto sizes_strides_policy = r.stringViewOptional(10);
    if (sizes_strides_policy.has_value()) {
      tensor.unsafeGetTensorImpl()->set_sizes_strides_policy(
          parseSizesStridesPolicyArgument(*sizes_strides_policy));
    }
  } else {
    AutoDispatchBelowADInplaceOrView guard{}; // TODO: Remove.
    tracer::impl::NoTracerDispatchMode tracer_guard{};

    // We shouldn't need storage
    Storage storage{Storage::use_byte_size_t{}, 0, at::DataPtr{}};

    tensor = at::detail::make_tensor<TensorImpl>(
        std::move(storage), options.computeDispatchKey(), options.dtype());

    auto sym_sizes = r.symintlist(1);
    auto sym_strides = r.symintlist(2);

    TensorImpl* tensor_impl = tensor.unsafeGetTensorImpl();

    // TODO: this should probably be sym_sizes, sym_strides AND offset
    tensor_impl->set_sym_sizes_and_strides(sym_sizes, sym_strides);

    // TODO: this may need to be symbolic as well
    auto storage_offset = r.toInt64Optional(3);
    if (storage_offset) {
      tensor_impl->set_storage_offset(*storage_offset);
    }

    const auto sizes_strides_policy = r.stringViewOptional(10);
    if (sizes_strides_policy.has_value()) {
      TORCH_CHECK(
          false,
          "Setting sizes_strides_policy isn't suppored for this overload")
    }
  }

  tensor.set_requires_grad(r.toBool(9));

  if (r.toBool(11)) {
    tensor.unsafeGetTensorImpl()->set_custom_device(true);
  }
  if (r.toBool(12)) {
    tensor.unsafeGetTensorImpl()->set_custom_layout(true);
  }

  return THPVariable_NewWithVar(
      (PyTypeObject*)cls,
      std::move(tensor),
      c10::impl::PyInterpreterStatus::DEFINITELY_UNINITIALIZED);
  END_HANDLE_TH_ERRORS
}

typedef PyObject* (*getter)(PyObject*, void*);
typedef int (*setter)(PyObject*, PyObject*, void*);

PyObject* THPVariable_get_python_dispatch(THPVariable* self, void* unused) {
  HANDLE_TH_ERRORS
  const auto& var = THPVariable_Unpack(self);
  return torch::autograd::utils::wrap(
      var.unsafeGetTensorImpl()->is_python_dispatch());
  END_HANDLE_TH_ERRORS
}

// CRTP base class to implement the python bindings for a Tensor property in
// PyTorch A class that implements a property is expected to have:
// - static constexpr const char* name;
//   - This variable should hold the Python name of the property
// - static Tensor fn(const Tensor&);
//   - This function calls the relevant ATen on the tensor
template <typename T>
struct GetterBase {
  static PyObject* getter(THPVariable* self, void* /*unused*/) {
    HANDLE_TH_ERRORS
    if (check_has_torch_function((PyObject*)self)) {
      return handle_torch_function_getter(self, T::name);
    }
    return THPVariable_Wrap(T::fn(THPVariable_Unpack(self)));
    END_HANDLE_TH_ERRORS
  }
};

struct PropertyT : GetterBase<PropertyT> {
  static constexpr const char* name = "T";
  static Tensor fn(const Tensor& t) {
    return t.numpy_T();
  }
};

struct PropertyH : GetterBase<PropertyH> {
  static constexpr const char* name = "H";
  static Tensor fn(const Tensor& t) {
    return t.matrix_H();
  }
};

struct PropertymT : GetterBase<PropertymT> {
  static constexpr const char* name = "mT";
  static Tensor fn(const Tensor& t) {
    return t.mT();
  }
};

struct PropertymH : GetterBase<PropertymH> {
  static constexpr const char* name = "mH";
  static Tensor fn(const Tensor& t) {
    return t.mH();
  }
};

struct PropertyData : GetterBase<PropertyData> {
  static constexpr const char* name = "data";
  static Tensor fn(const Tensor& t) {
    return t.variable_data();
  }
};

struct PropertyGrad : GetterBase<PropertyGrad> {
  static constexpr const char* name = "grad";
  static Tensor fn(const Tensor& t) {
    return t.grad();
  }
};

struct PropertyReal : GetterBase<PropertyReal> {
  static constexpr const char* name = "real";
  static Tensor fn(const Tensor& t) {
    return at::real(t);
  }
};

struct PropertyImag : GetterBase<PropertyImag> {
  static constexpr const char* name = "imag";
  static Tensor fn(const Tensor& t) {
    return at::imag(t);
  }
};

PyObject* THPVariable_get_cdata(THPVariable* self, void* unused) {
  HANDLE_TH_ERRORS
  if (check_has_torch_function((PyObject*)self)) {
    return handle_torch_function_getter(self, "_cdata");
  }
  const auto& var = THPVariable_Unpack(self);
  return PyLong_FromVoidPtr(var.unsafeGetTensorImpl());
  END_HANDLE_TH_ERRORS
}

PyObject* THPVariable_get_version(THPVariable* self, void* unused) {
  HANDLE_TH_ERRORS
  if (check_has_torch_function((PyObject*)self)) {
    return handle_torch_function_getter(self, "_version");
  }
  const auto& var = THPVariable_Unpack(self);
  return PyInt_FromLong(var._version());
  END_HANDLE_TH_ERRORS
}

PyObject* THPVariable_get_grad_fn(THPVariable* self, void* unused) {
  HANDLE_TH_ERRORS
  if (check_has_torch_function((PyObject*)self)) {
    return handle_torch_function_getter(self, "grad_fn");
  }
  const auto& var = THPVariable_Unpack(self);
  if (!var.grad_fn()) {
    Py_RETURN_NONE;
  }
  return functionToPyObject(var.grad_fn());
  END_HANDLE_TH_ERRORS
}

static int THPVariable_set_grad_fn(
    THPVariable* self,
    PyObject* obj,
    void* unused) {
  HANDLE_TH_ERRORS
  if (check_has_torch_function((PyObject*)self)) {
    return handle_torch_function_setter(self, "_grad_fn", obj);
  }
  THPUtils_assertRet(
      -1, obj, "Deletion of _grad_fn not allowed. Detach tensor instead!");
  THPUtils_assertRet(-1, obj == Py_None, "_grad_fn can be only set to None");
  THPVariable_Unpack(self).detach_();
  return 0;
  END_HANDLE_TH_ERRORS_RET(-1)
}

static PyObject* THPVariable_is_leaf(THPVariable* self, void* unused) {
  HANDLE_TH_ERRORS
  if (check_has_torch_function((PyObject*)self)) {
    return handle_torch_function_getter(self, "is_leaf");
  }
  return PyBool_FromLong(!THPVariable_Unpack(self).grad_fn());
  END_HANDLE_TH_ERRORS
}

int THPVariable_set_data(THPVariable* self, PyObject* data, void* unused) {
  HANDLE_TH_ERRORS
  if (check_has_torch_function((PyObject*)self)) {
    return handle_torch_function_setter(self, "data", data);
  }
  THPUtils_assertRet(
      -1, data, "Deleting tensor data is not allowed. Delete tensor instead!");
  if (!THPVariable_Check(data)) {
    throw torch::TypeError(
        "Variable data has to be a tensor, but got %s", Py_TYPE(data)->tp_name);
  }

  THPVariable_Unpack(self).set_data(THPVariable_Unpack(data));
  return 0;
  END_HANDLE_TH_ERRORS_RET(-1)
}

int THPVariable_set_grad(THPVariable* self, PyObject* py_grad, void* unused) {
  HANDLE_TH_ERRORS
  if (check_has_torch_function((PyObject*)self)) {
    return handle_torch_function_setter(self, "grad", py_grad);
  }
  const auto& var = THPVariable_Unpack(self);
  if (!py_grad || py_grad == Py_None) {
    var.mutable_grad().reset();
    return 0;
  }

  TORCH_CHECK_TYPE(
      THPVariable_Check(py_grad),
      "assigned grad expected to be a Tensor or None but got grad of type",
      THPUtils_typename(py_grad));
  THPUtils_assertRet(
      -1,
      self != (THPVariable*)py_grad,
      "can't assign Variable as its own grad");

  const auto& grad = THPVariable_Unpack(py_grad);
  bool gradIsSparse =
      (var.dtype() == grad.dtype() &&
       var.device().type() == grad.device().type() && grad.layout() == kSparse);
  THPUtils_assertRet(
      -1,
      grad.options().type_equal(var.options()) || gradIsSparse,
      "assigned grad has data of a different type");
  if (var.is_cuda()) {
    THPUtils_assertRet(
        -1,
        grad.get_device() == var.get_device(),
        "assigned grad has data located on a different device");
  }
  THPUtils_assertRet(
      -1,
      grad.sizes().equals(var.sizes()),
      "assigned grad has data of a different size");

  var.mutable_grad() = grad;
  return 0;
  END_HANDLE_TH_ERRORS_RET(-1)
}

PyObject* THPVariable_get_volatile(THPVariable* self, void* unused) {
  HANDLE_TH_ERRORS
  if (check_has_torch_function((PyObject*)self)) {
    return handle_torch_function_getter(self, "volatile");
  }
  const char* msg = "volatile was removed (Variable.volatile is always False)";
  auto r = PyErr_WarnEx(PyExc_UserWarning, msg, 1);
  if (r != 0)
    throw python_error();
  Py_RETURN_FALSE;
  END_HANDLE_TH_ERRORS
}

int THPVariable_set_volatile(THPVariable* self, PyObject* obj, void* unused) {
  HANDLE_TH_ERRORS
  if (check_has_torch_function((PyObject*)self)) {
    return handle_torch_function_setter(self, "volatile", obj);
  }
  auto r = PyErr_WarnEx(PyExc_UserWarning, VOLATILE_WARNING, 1);
  if (r != 0)
    throw python_error();
  return 0;
  END_HANDLE_TH_ERRORS_RET(-1)
}

PyObject* THPVariable_get_output_nr(THPVariable* self, void* unused) {
  HANDLE_TH_ERRORS
  if (check_has_torch_function((PyObject*)self)) {
    return handle_torch_function_getter(self, "output_nr");
  }
  const auto output_nr =
      static_cast<long>(THPVariable_Unpack(self).output_nr());
  return PyInt_FromLong(output_nr);
  END_HANDLE_TH_ERRORS
}

PyObject* THPVariable_get_requires_grad(THPVariable* self, void* unused) {
  HANDLE_TH_ERRORS
  if (check_has_torch_function((PyObject*)self)) {
    return handle_torch_function_getter(self, "requires_grad");
  }
  if (THPVariable_Unpack(self).requires_grad()) {
    Py_RETURN_TRUE;
  } else {
    Py_RETURN_FALSE;
  }
  END_HANDLE_TH_ERRORS
}

PyObject* THPVariable_retains_grad(THPVariable* self, void* unused) {
  HANDLE_TH_ERRORS
  if (check_has_torch_function((PyObject*)self)) {
    return handle_torch_function_getter(self, "retains_grad");
  }
  if (THPVariable_Unpack(self).retains_grad()) {
    Py_RETURN_TRUE;
  } else {
    Py_RETURN_FALSE;
  }
  END_HANDLE_TH_ERRORS
}

PyObject* THPVariable_get_ndim(THPVariable* self, void* unused) {
  HANDLE_TH_ERRORS
  if (check_has_torch_function((PyObject*)self)) {
    return handle_torch_function_getter(self, "ndim");
  }
  return PyInt_FromLong(THPVariable_Unpack(self).dim());
  END_HANDLE_TH_ERRORS
}

PyObject* THPVariable_get_names(PyObject* self, void* unused) {
  HANDLE_TH_ERRORS
  if (check_has_torch_function(self)) {
    return handle_torch_function_getter((THPVariable*)self, "names");
  }
  // The long-term plan is to return a list of (python) torch.Dimname.
  // However, for now, return a list of string.
  const auto& tensor = THPVariable_Unpack(self);
  size_t size = tensor.dim();
  THPObjectPtr tuple(PyTuple_New(size));
  if (!tuple)
    throw python_error();

  const auto dimnames = tensor.names();
  for (const auto i : c10::irange(size)) {
    // NOLINTNEXTLINE(cppcoreguidelines-init-variables)
    PyObject* str;
    if (dimnames[i].type() == at::NameType::WILDCARD) {
      // PyTuple_SET_ITEM steals a reference to the object. When the tuple is
      // deallocated, it'll decrement the refcount on Py_None, which is bad.
      // To avoid this, we "create" a new reference to Py_None by increasing
      // the refcount.
      // Sources:
      // - https://docs.python.org/3/c-api/tuple.html#c.PyTuple_SetItem
      // -
      // https://stackoverflow.com/questions/16400600/how-to-return-a-tuple-containing-a-none-value-from-the-c-api
      Py_INCREF(Py_None);
      str = Py_None;
    } else {
      str = THPUtils_packString(dimnames[i].symbol().toUnqualString());
      if (!str)
        throw python_error();
    }
    PyTuple_SET_ITEM(tuple.get(), i, str);
  }
  return tuple.release();
  END_HANDLE_TH_ERRORS
}

int THPVariable_set_names(PyObject* self, PyObject* names, void* unused) {
  HANDLE_TH_ERRORS
  if (check_has_torch_function(self)) {
    return handle_torch_function_setter((THPVariable*)self, "names", names);
  }
  const auto& var = THPVariable_Unpack(self);
  if (names == Py_None) {
    at::internal_set_names_inplace(var, at::nullopt);
  } else {
    THPUtils_assertRet(
        -1,
        THPUtils_checkDimnameList(names),
        "names must either be None or a tuple of dim names");
    at::internal_set_names_inplace(var, torch::parseDimnameList(names));
  }
  return 0;
  END_HANDLE_TH_ERRORS_RET(-1)
}

int THPVariable_set_requires_grad(
    THPVariable* self,
    PyObject* obj,
    void* unused) {
  HANDLE_TH_ERRORS
  if (check_has_torch_function((PyObject*)self)) {
    return handle_torch_function_setter(self, "requires_grad", obj);
  }
  THPUtils_assertRet(
      -1, obj && PyBool_Check(obj), "requires_grad must be a bool");
  const auto& var = THPVariable_Unpack(self);
  auto requires_grad = (obj == Py_True);
  if (!var.is_leaf()) {
    THPUtils_setError(
        autograd::utils::requires_grad_leaf_error(obj == Py_True).c_str());
    return -1;
  }
  if (requires_grad &&
      !isDifferentiableType(at::typeMetaToScalarType((var.dtype())))) {
    THPUtils_setError(
        "only Tensors of floating point and complex dtype can require gradients");
    return -1;
  }
  var.set_requires_grad(requires_grad);
  return 0;
  END_HANDLE_TH_ERRORS_RET(-1)
}

PyObject* THPVariable_get_name(THPVariable* self, void* unused) {
  if (check_has_torch_function((PyObject*)self)) {
    HANDLE_TH_ERRORS
    return handle_torch_function_getter(self, "name");
    END_HANDLE_TH_ERRORS
  }
  const auto& tensor = THPVariable_Unpack(self);
  if (tensor.name() == "")
    Py_RETURN_NONE;
  return THPUtils_packString(tensor.name().c_str());
}

PyObject* THPVariable_get_backwards_hooks(THPVariable* self, void* unused) {
  HANDLE_TH_ERRORS
  if (check_has_torch_function((PyObject*)self)) {
    return handle_torch_function_getter(self, "_backward_hooks");
  }
  if (self->backward_hooks) {
    Py_INCREF(self->backward_hooks);
    return self->backward_hooks;
  }
  Py_RETURN_NONE;
  END_HANDLE_TH_ERRORS
}

int THPVariable_set_backwards_hooks(
    THPVariable* self,
    PyObject* obj,
    void* unused) {
  HANDLE_TH_ERRORS
  if (check_has_torch_function((PyObject*)self)) {
    return handle_torch_function_setter(self, "_backward_hooks", obj);
  }
  THPUtils_assertRet(-1, obj, "Deletion of _backwards_hooks not allowed!");
  if (obj == Py_None) {
    obj = nullptr;
  }
  Py_XINCREF(obj);
  Py_XDECREF(self->backward_hooks);
  self->backward_hooks = obj;
  const auto& tensor = THPVariable_Unpack(self);
  torch::autograd::impl::clear_hooks(tensor);
  if (obj) {
    torch::autograd::impl::add_hook(
        tensor, std::make_shared<PyFunctionPreHook>(obj, 0));
  }
  return 0;
  END_HANDLE_TH_ERRORS_RET(-1)
}

PyObject* THPVariable_get_base(THPVariable* self, void* unused) {
  HANDLE_TH_ERRORS
  if (check_has_torch_function((PyObject*)self)) {
    return handle_torch_function_getter(self, "_base");
  }
  const auto& tensor = THPVariable_Unpack(self);
  if (tensor.is_view()) {
    return THPVariable_Wrap(tensor._base());
  }
  Py_RETURN_NONE;
  END_HANDLE_TH_ERRORS
}

#ifndef USE_DEPLOY
// This code is only used for asserts, so it is OK to skip it entirely from
// deploy interpreters (in which case we will just skip the safety check).  For
// a more precise check, it would be necessary to test that we are not holding
// the GIL for *all* active torch deploy interpreters.  There is not really any
// reason to do this.
struct ConcretePythonGILHooks : public c10::impl::PythonGILHooks {
  bool check_python_gil() const override {
    return Py_IsInitialized() && PyGILState_Check();
  };
};
// During process destruction, python_gil_hooks will get destructed, making
// further virtual calls on the object invalid.  By the ordering of declarations
// in this file, the registerer will get destructed first, removing the
// externally visible reference to the object.  Assuming at this point in time,
// there aren't other threads racing to read out the hooks, subsequent calls
// into GIL hooks will hit a nullptr and gracefully no-op the asserts (as
// desired, since at process shutdown time the Python interpreter is definitely
// dead).
//
// An alternative way to reduce the risk of python_gil_hooks going prematurely
// dead would be to leak it at destruction time.  I didn't do that because
// it's annoying to write the Registerer class for this case.
ConcretePythonGILHooks python_gil_hooks;
static c10::impl::PythonGILHooksRegisterer python_gil_hooks_registerer(
    &python_gil_hooks);
#endif

PyObject* THPVariable_get_shape(THPVariable* self, void* unused) {
  HANDLE_TH_ERRORS
  if (check_has_torch_function((PyObject*)self)) {
    return handle_torch_function_getter(self, "shape");
  }
  return THPSize_NewFromSymSizes(THPVariable_Unpack(self));
  END_HANDLE_TH_ERRORS
}

PyObject* THPVariable_is_cpu(THPVariable* self, void* unused) {
  HANDLE_TH_ERRORS
  if (check_has_torch_function((PyObject*)self)) {
    return handle_torch_function_getter(self, "is_cpu");
  }
  auto& self_ = THPVariable_Unpack(self);
  return torch::autograd::utils::wrap(self_.is_cpu());
  END_HANDLE_TH_ERRORS
}

PyObject* THPVariable_is_cuda(THPVariable* self, void* unused) {
  HANDLE_TH_ERRORS
  if (check_has_torch_function((PyObject*)self)) {
    return handle_torch_function_getter(self, "is_cuda");
  }
  auto& self_ = THPVariable_Unpack(self);
  return torch::autograd::utils::wrap(self_.is_cuda());
  END_HANDLE_TH_ERRORS
}

PyObject* THPVariable_is_ipu(THPVariable* self, void* unused) {
  HANDLE_TH_ERRORS
  if (check_has_torch_function((PyObject*)self)) {
    return handle_torch_function_getter(self, "is_ipu");
  }
  auto& self_ = THPVariable_Unpack(self);
  return torch::autograd::utils::wrap(self_.is_ipu());
  END_HANDLE_TH_ERRORS
}

PyObject* THPVariable_is_xpu(THPVariable* self, void* unused) {
  HANDLE_TH_ERRORS
  if (check_has_torch_function((PyObject*)self)) {
    return handle_torch_function_getter(self, "is_xpu");
  }
  auto& self_ = THPVariable_Unpack(self);
  return torch::autograd::utils::wrap(self_.is_xpu());
  END_HANDLE_TH_ERRORS
}

PyObject* THPVariable_is_sparse(THPVariable* self, void* unused) {
  HANDLE_TH_ERRORS
  if (check_has_torch_function((PyObject*)self)) {
    return handle_torch_function_getter(self, "is_sparse");
  }
  auto& self_ = THPVariable_Unpack(self);
  return torch::autograd::utils::wrap(self_.is_sparse());
  END_HANDLE_TH_ERRORS
}

PyObject* THPVariable_is_sparse_csr(THPVariable* self, void* unused) {
  HANDLE_TH_ERRORS
  if (check_has_torch_function((PyObject*)self)) {
    return handle_torch_function_getter(self, "is_sparse_csr");
  }
  auto& self_ = THPVariable_Unpack(self);
  return torch::autograd::utils::wrap(self_.is_sparse_csr());
  END_HANDLE_TH_ERRORS
}

PyObject* THPVariable_is_mkldnn(THPVariable* self, void* unused) {
  HANDLE_TH_ERRORS
  if (check_has_torch_function((PyObject*)self)) {
    return handle_torch_function_getter(self, "is_mkldnn");
  }
  auto& self_ = THPVariable_Unpack(self);
  return torch::autograd::utils::wrap(self_.is_mkldnn());
  END_HANDLE_TH_ERRORS
}

PyObject* THPVariable_is_mps(THPVariable* self, void* unused) {
  HANDLE_TH_ERRORS
  if (check_has_torch_function((PyObject*)self)) {
    return handle_torch_function_getter(self, "is_mps");
  }
  auto& self_ = THPVariable_Unpack(self);
  return torch::autograd::utils::wrap(self_.is_mps());
  END_HANDLE_TH_ERRORS
}

PyObject* THPVariable_is_ort(THPVariable* self, void* unused) {
  HANDLE_TH_ERRORS
  if (check_has_torch_function((PyObject*)self)) {
    return handle_torch_function_getter(self, "is_ort");
  }
  auto& self_ = THPVariable_Unpack(self);
  return torch::autograd::utils::wrap(self_.is_ort());
  END_HANDLE_TH_ERRORS
}

PyObject* THPVariable_is_vulkan(THPVariable* self, void* unused) {
  HANDLE_TH_ERRORS
  if (check_has_torch_function((PyObject*)self)) {
    return handle_torch_function_getter(self, "is_vulkan");
  }
  auto& self_ = THPVariable_Unpack(self);
  return torch::autograd::utils::wrap(self_.is_vulkan());
  END_HANDLE_TH_ERRORS
}

PyObject* THPVariable_is_quantized(THPVariable* self, void* unused) {
  HANDLE_TH_ERRORS
  if (check_has_torch_function((PyObject*)self)) {
    return handle_torch_function_getter(self, "is_quantized");
  }
  auto& self_ = THPVariable_Unpack(self);
  return torch::autograd::utils::wrap(self_.is_quantized());
  END_HANDLE_TH_ERRORS
}

PyObject* THPVariable_is_meta(THPVariable* self, void* unused) {
  HANDLE_TH_ERRORS
  if (check_has_torch_function((PyObject*)self)) {
    return handle_torch_function_getter(self, "is_meta");
  }
  auto& self_ = THPVariable_Unpack(self);
  return torch::autograd::utils::wrap(self_.is_meta());
  END_HANDLE_TH_ERRORS
}

PyObject* THPVariable_is_complex(THPVariable* self, void* unused) {
  HANDLE_TH_ERRORS
  if (check_has_torch_function((PyObject*)self)) {
    return handle_torch_function_getter(self, "is_complex");
  }
  auto& self_ = THPVariable_Unpack(self);
  return torch::autograd::utils::wrap(self_.is_complex());
  END_HANDLE_TH_ERRORS
}

PyObject* THPVariable_is_nested(THPVariable* self, void* unused) {
  HANDLE_TH_ERRORS
  if (check_has_torch_function((PyObject*)self)) {
    return handle_torch_function_getter(self, "is_nested");
  }
  auto& self_ = THPVariable_Unpack(self);
  return torch::autograd::utils::wrap(self_.is_nested());
  END_HANDLE_TH_ERRORS
}

static PyObject* THPVariable_dtype(THPVariable* self, void* unused) {
  HANDLE_TH_ERRORS
  if (check_has_torch_function((PyObject*)self)) {
    return handle_torch_function_getter(self, "dtype");
  }
  auto& self_ = THPVariable_Unpack(self);
  return torch::autograd::utils::wrap(torch::getTHPDtype(self_.scalar_type()));
  END_HANDLE_TH_ERRORS
}

static PyObject* THPVariable_layout(THPVariable* self, void* unused) {
  HANDLE_TH_ERRORS
  if (check_has_torch_function((PyObject*)self)) {
    return handle_torch_function_getter(self, "layout");
  }
  auto& self_ = THPVariable_Unpack(self);
  return torch::autograd::utils::wrap(torch::getTHPLayout(self_.layout()));
  END_HANDLE_TH_ERRORS
}

static PyObject* THPVariable_device(THPVariable* self, void* unused) {
  HANDLE_TH_ERRORS
  if (check_has_torch_function((PyObject*)self)) {
    return handle_torch_function_getter(self, "device");
  }
  return THPDevice_New(THPVariable_Unpack(self).device());
  END_HANDLE_TH_ERRORS
}

int THPVariable_set_real(PyObject* self, PyObject* real, void* unused) {
  HANDLE_TH_ERRORS
  auto& self_ = THPVariable_Unpack(self);
  auto self_real = at::real(self_);
  auto real_ = valueToTensor(self_real.options(), real, self_real.device());
  {
    pybind11::gil_scoped_release no_gil;
    self_real.copy_(real_);
    return 0;
  }
  END_HANDLE_TH_ERRORS_RET(-1)
}

int THPVariable_set_imag(PyObject* self, PyObject* imag, void* unused) {
  HANDLE_TH_ERRORS
  auto& self_ = THPVariable_Unpack(self);
  auto self_imag = at::imag(self_);
  auto imag_ = valueToTensor(self_imag.options(), imag, self_imag.device());
  {
    pybind11::gil_scoped_release no_gil;
    self_imag.copy_(imag_);
    return 0;
  }
  END_HANDLE_TH_ERRORS_RET(-1)
}

// properties are registered here because we are currently only able to bind
// them manually. TODO: make declarable in native_functions
// NOLINTNEXTLINE(modernize-avoid-c-arrays,cppcoreguidelines-avoid-c-arrays,cppcoreguidelines-avoid-non-const-global-variables)
static struct PyGetSetDef THPVariable_properties[] = {
    {"_python_dispatch",
     (getter)THPVariable_get_python_dispatch,
     nullptr,
     nullptr,
     nullptr},
    {"T", (getter)PropertyT::getter, nullptr, nullptr, nullptr},
    {"H", (getter)PropertyH::getter, nullptr, nullptr, nullptr},
    {"mT", (getter)PropertymT::getter, nullptr, nullptr, nullptr},
    {"mH", (getter)PropertymH::getter, nullptr, nullptr, nullptr},
    {"_cdata", (getter)THPVariable_get_cdata, nullptr, nullptr, nullptr},
    {"_version", (getter)THPVariable_get_version, nullptr, nullptr, nullptr},
    {"grad_fn", (getter)THPVariable_get_grad_fn, nullptr, nullptr, nullptr},
    {"_grad_fn",
     (getter)THPVariable_get_grad_fn,
     (setter)THPVariable_set_grad_fn,
     nullptr,
     nullptr},
    {"is_leaf", (getter)THPVariable_is_leaf, nullptr, nullptr, nullptr},
    {"retains_grad",
     (getter)THPVariable_retains_grad,
     nullptr,
     nullptr,
     nullptr},
    {"data",
     (getter)PropertyData::getter,
     (setter)THPVariable_set_data,
     nullptr,
     nullptr},
    {"_grad",
     (getter)PropertyGrad::getter,
     (setter)THPVariable_set_grad,
     nullptr,
     nullptr}, // Allows the python class to override .grad
    {"grad",
     (getter)PropertyGrad::getter,
     (setter)THPVariable_set_grad,
     nullptr,
     nullptr},
    {"_base", (getter)THPVariable_get_base, nullptr, nullptr, nullptr},
    {"volatile",
     (getter)THPVariable_get_volatile,
     (setter)THPVariable_set_volatile,
     nullptr,
     nullptr},
    {"output_nr", (getter)THPVariable_get_output_nr, nullptr, nullptr, nullptr},
    {"requires_grad",
     (getter)THPVariable_get_requires_grad,
     (setter)THPVariable_set_requires_grad,
     nullptr,
     nullptr},
    {"_backward_hooks",
     (getter)THPVariable_get_backwards_hooks,
     (setter)THPVariable_set_backwards_hooks,
     nullptr,
     nullptr},
    {"name", (getter)THPVariable_get_name, nullptr, nullptr, nullptr},
    {"shape", (getter)THPVariable_get_shape, nullptr, nullptr, nullptr},
    {"is_cuda", (getter)THPVariable_is_cuda, nullptr, nullptr, nullptr},
    {"is_cpu", (getter)THPVariable_is_cpu, nullptr, nullptr, nullptr},
    {"is_xpu", (getter)THPVariable_is_xpu, nullptr, nullptr, nullptr},
    {"is_ipu", (getter)THPVariable_is_ipu, nullptr, nullptr, nullptr},
    {"is_sparse", (getter)THPVariable_is_sparse, nullptr, nullptr, nullptr},
    {"is_sparse_csr",
     (getter)THPVariable_is_sparse_csr,
     nullptr,
     nullptr,
     nullptr},
    {"is_mkldnn", (getter)THPVariable_is_mkldnn, nullptr, nullptr, nullptr},
    {"is_mps", (getter)THPVariable_is_mps, nullptr, nullptr, nullptr},
    {"is_ort", (getter)THPVariable_is_ort, nullptr, nullptr, nullptr},
    {"is_vulkan", (getter)THPVariable_is_vulkan, nullptr, nullptr, nullptr},
    {"is_complex", (getter)THPVariable_is_complex, nullptr, nullptr, nullptr},
    {"is_quantized",
     (getter)THPVariable_is_quantized,
     nullptr,
     nullptr,
     nullptr},
    {"is_meta", (getter)THPVariable_is_meta, nullptr, nullptr, nullptr},
    {"is_nested", (getter)THPVariable_is_nested, nullptr, nullptr, nullptr},
    {"dtype", (getter)THPVariable_dtype, nullptr, nullptr, nullptr},
    {"layout", (getter)THPVariable_layout, nullptr, nullptr, nullptr},
    {"device", (getter)THPVariable_device, nullptr, nullptr, nullptr},
    {"ndim", (getter)THPVariable_get_ndim, nullptr, nullptr, nullptr},
    {"names",
     (getter)THPVariable_get_names,
     (setter)THPVariable_set_names,
     nullptr,
     nullptr},
    {"real",
     (getter)PropertyReal::getter,
     (setter)THPVariable_set_real,
     nullptr,
     nullptr},
    {"imag",
     (getter)PropertyImag::getter,
     (setter)THPVariable_set_imag,
     nullptr,
     nullptr},
    {nullptr}};

static PyMappingMethods THPVariable_as_mapping = {
    THPVariable_length,
    THPVariable_getitem,
    THPVariable_setitem,
};

// NOLINTNEXTLINE(modernize-avoid-c-arrays,cppcoreguidelines-avoid-c-arrays,cppcoreguidelines-avoid-non-const-global-variables)
static PyMethodDef extra_methods[] = {
    {"as_subclass",
     castPyCFunctionWithKeywords(THPVariable_as_subclass),
     METH_VARARGS | METH_KEYWORDS,
     nullptr},
    {"_make_subclass",
     castPyCFunctionWithKeywords(THPVariable_make_subclass),
     METH_STATIC | METH_VARARGS | METH_KEYWORDS,
     nullptr},
    {"_make_wrapper_subclass",
     castPyCFunctionWithKeywords(THPVariable_make_wrapper_subclass),
     METH_STATIC | METH_VARARGS | METH_KEYWORDS,
     nullptr},
    {"_fix_weakref", THPVariable_fix_weakref, METH_NOARGS, nullptr},
    {nullptr}};

/* From https://github.com/python/cpython/blob/v3.7.0/Modules/xxsubtype.c
   If compiled as a shared library instead, some compilers don't allow addresses
   of Python objects defined in other libraries to be used in static
   initializers here.  The DEFERRED_ADDRESS macro is used to tag the slots where
   such addresses appear; the module init function must fill in the tagged slots
   at runtime.  The argument is for documentation -- the macro ignores it.
*/
#define DEFERRED_ADDRESS(ADDR) nullptr

struct THPVariableMeta {
  PyHeapTypeObject base;
};

int THPVariableMetaType_init(PyObject* cls, PyObject* args, PyObject* kwargs);

PyTypeObject THPVariableMetaType = {
    PyVarObject_HEAD_INIT(
        DEFERRED_ADDRESS(&PyType_Type),
        0) "torch._C._TensorMeta", /* tp_name */
    sizeof(THPVariableMeta), /* tp_basicsize */
    0, /* tp_itemsize */
    nullptr, /* tp_dealloc */
    0, /* tp_vectorcall_offset */
    nullptr, /* tp_getattr */
    nullptr, /* tp_setattr */
    nullptr, /* tp_reserved */
    nullptr, /* tp_repr */
    nullptr, /* tp_as_number */
    nullptr, /* tp_as_sequence */
    nullptr, /* tp_as_mapping */
    nullptr, /* tp_hash  */
    nullptr, /* tp_call */
    nullptr, /* tp_str */
    nullptr, /* tp_getattro */
    nullptr, /* tp_setattro */
    nullptr, /* tp_as_buffer */
    Py_TPFLAGS_DEFAULT | Py_TPFLAGS_BASETYPE, /* tp_flags */
    nullptr, /* tp_doc */
    nullptr, /* tp_traverse */
    nullptr, /* tp_clear */
    nullptr, /* tp_richcompare */
    0, /* tp_weaklistoffset */
    nullptr, /* tp_iter */
    nullptr, /* tp_iternext */
    nullptr, /* tp_methods */
    nullptr, /* tp_members */
    nullptr, /* tp_getset */
    DEFERRED_ADDRESS(&PyType_Type), /* tp_base */
    nullptr, /* tp_dict */
    nullptr, /* tp_descr_get */
    nullptr, /* tp_descr_set */
    0, /* tp_dictoffset */
    THPVariableMetaType_init, /* tp_init */
    nullptr, /* tp_alloc */
    nullptr, /* tp_new */
};

PyTypeObject THPVariableType = {
    PyVarObject_HEAD_INIT(
        &THPVariableMetaType,
        0) "torch._C._TensorBase", /* tp_name */
    sizeof(THPVariable), /* tp_basicsize */
    0, /* tp_itemsize */
    // This is unspecified, because it is illegal to create a THPVariableType
    // directly.  Subclasses will have their tp_dealloc set appropriately
    // by the metaclass
    nullptr, /* tp_dealloc */
    0, /* tp_vectorcall_offset */
    nullptr, /* tp_getattr */
    nullptr, /* tp_setattr */
    nullptr, /* tp_reserved */
    nullptr, /* tp_repr */
    nullptr, /* tp_as_number */
    nullptr, /* tp_as_sequence */
    &THPVariable_as_mapping, /* tp_as_mapping */
    nullptr, /* tp_hash  */
    nullptr, /* tp_call */
    nullptr, /* tp_str */
    nullptr, /* tp_getattro */
    nullptr, /* tp_setattro */
    nullptr, /* tp_as_buffer */
    Py_TPFLAGS_DEFAULT | Py_TPFLAGS_BASETYPE |
        Py_TPFLAGS_HAVE_GC, /* tp_flags */
    nullptr, /* tp_doc */
    // Also set by metaclass
    nullptr, /* tp_traverse */
    (inquiry)THPVariable_clear, /* tp_clear */
    nullptr, /* tp_richcompare */
    0, /* tp_weaklistoffset */
    nullptr, /* tp_iter */
    nullptr, /* tp_iternext */
    nullptr, /* tp_methods */
    nullptr, /* tp_members */
    THPVariable_properties, /* tp_getset */
    nullptr, /* tp_base */
    nullptr, /* tp_dict */
    nullptr, /* tp_descr_get */
    nullptr, /* tp_descr_set */
    0, /* tp_dictoffset */
    nullptr, /* tp_init */
    nullptr, /* tp_alloc */
    // Although new is provided here, it is illegal to call this with cls ==
    // THPVariableMeta.  Instead, subclass it first and then construct it
    THPVariable_pynew, /* tp_new */
};

PyObject* THPVariable_pynew(
    PyTypeObject* type,
    PyObject* args,
    PyObject* kwargs) {
  HANDLE_TH_ERRORS
  TORCH_CHECK(
      type != &THPVariableType,
      "Cannot directly construct _TensorBase; subclass it and then construct that");
  jit::tracer::warn("torch.Tensor", jit::tracer::WARN_CONSTRUCTOR);
  auto tensor = torch::utils::base_tensor_ctor(args, kwargs);
  // WARNING: tensor is NOT guaranteed to be a fresh tensor; e.g., if it was
  // given a raw pointer that will refcount bump
  return THPVariable_NewWithVar(
      type,
      std::move(tensor),
      c10::impl::PyInterpreterStatus::MAYBE_UNINITIALIZED);
  END_HANDLE_TH_ERRORS
}

static void clear_slots(PyTypeObject* type, PyObject* self) {
  // NOLINTNEXTLINE(cppcoreguidelines-init-variables)
  Py_ssize_t i, n;
  // NOLINTNEXTLINE(cppcoreguidelines-init-variables)
  PyMemberDef* mp;

  n = Py_SIZE(type);
  mp = PyHeapType_GET_MEMBERS((PyHeapTypeObject*)type);
  for (i = 0; i < n; i++, mp++) {
    if (mp->type == T_OBJECT_EX && !(mp->flags & READONLY)) {
      char* addr = (char*)self + mp->offset;
      PyObject* obj = *(PyObject**)addr;
      if (obj != nullptr) {
        *(PyObject**)addr = nullptr;
        Py_DECREF(obj);
      }
    }
  }
}

// NB: this is not the tp_dealloc on THPVariable; instead, its the dealloc
// on subclasses.  It's never valid to construct a THPVariable so it's not
// necessary to implement the dealloc for that case
void THPVariable_subclass_dealloc(PyObject* self) {
  if (THPVariable_tryResurrect((THPVariable*)self))
    return;

  // This is like a crappy version of subtype_dealloc.
  // Unfortunately, we cannot directly delegate to
  // subtype_dealloc as it will start walking the parent
  // chain *starting with* the type of self, which will cause
  // us to go back to our custom dealloc.
  //
  // We have to replicate the subtype_dealloc logic to ensure
  // that finalizers are handled correctly
  PyTypeObject* type = Py_TYPE(self);
  TORCH_INTERNAL_ASSERT(type->tp_flags & Py_TPFLAGS_HEAPTYPE);
  TORCH_INTERNAL_ASSERT(PyType_IS_GC(type), "GC types not implemented");

  PyObject_GC_UnTrack(self);
  // TODO: consider using trash can

  bool has_finalizer = type->tp_finalize || type->tp_del;

  if (type->tp_finalize) {
    PyObject_GC_Track(self);
    if (PyObject_CallFinalizerFromDealloc(self) < 0) {
      /* Resurrected */
      return;
    }
    PyObject_GC_UnTrack(self);
  }

  // base test is unnecessary as THPVariable does not set this
  if (type->tp_weaklistoffset) {
    PyObject_ClearWeakRefs(self);
  }

  if (type->tp_del) {
    PyObject_GC_Track(self);
    type->tp_del(self);
    if (self->ob_refcnt > 0) {
      /* Resurrected */
      return;
    }
    PyObject_GC_UnTrack(self);
  }

  if (has_finalizer) {
    /* New weakrefs could be created during the finalizer call.
       If this occurs, clear them out without calling their
       finalizers since they might rely on part of the object
       being finalized that has already been destroyed. */
    if (type->tp_weaklistoffset) {
      /* Modeled after GET_WEAKREFS_LISTPTR() */
      PyWeakReference** list =
          (PyWeakReference**)PyObject_GET_WEAKREFS_LISTPTR(self);
      while (*list)
        _PyWeakref_ClearRef(*list);
    }
  }

  // Clear all slots until we get to base class THPVariableType
  {
    PyTypeObject* base = type;
    while (base != &THPVariableType) {
      if (Py_SIZE(base)) {
        clear_slots(base, self);
      }
      base = base->tp_base;
      TORCH_INTERNAL_ASSERT(base);
    }
  }

  // All Python defined classes have __dict__
  if (C10_LIKELY(type->tp_dictoffset)) {
    PyObject** dictptr = _PyObject_GetDictPtr(self);
    if (dictptr != nullptr) {
      PyObject* dict = *dictptr;
      if (dict != nullptr) {
        Py_DECREF(dict);
        *dictptr = nullptr;
      }
    }
  }

  // subtype_dealloc allows for this but we don't
  TORCH_INTERNAL_ASSERT(Py_TYPE(self) == type);

  // Finally clear out the base THPVariable
  THPVariable_clear((THPVariable*)self);
  ((THPVariable*)self)->cdata.~MaybeOwned<Variable>();
  Py_TYPE(self)->tp_free(self);

  // Python defined subclasses should always be on the heap
  TORCH_INTERNAL_ASSERT(type->tp_flags & Py_TPFLAGS_HEAPTYPE);
  Py_DECREF(type);
}

// Creates a new Python object for a Variable.  The status parameter
// specifies what the interpreter tag status on the object is; for
// example, if you ran check_pyobj, the return optional of this object
// tells you if the tensor was already tagged or not so you can pass
// TAGGED_BY_US or MAYBE_UNINITIALIZED; in other cases, you know where
// var came from and can directly assert that it's DEFINITELY_UNINITIALIZED.
// It's ALWAYS safe (albeit slower) to call this with MAYBE_UNINITIALIZED.
static PyObject* THPVariable_NewWithVar(
    PyTypeObject* type,
    Variable _var,
    c10::impl::PyInterpreterStatus status) {
  // This function overwrite the Tensor's pyobj field without extra checks
  // Make sure it is not set otherwise we would leak memory
  auto mb_obj = _var.unsafeGetTensorImpl()->check_pyobj(self_interpreter.get());
  TORCH_CHECK(
      !mb_obj.has_value() || !mb_obj.value(),
      "Creating a new Tensor subclass ",
      type->tp_name,
      " but the raw Tensor object is already associated to a python object ",
      "of type ",
      mb_obj.value()->ob_type->tp_name);

  // Make sure that the reinterpret into a THPVariable* will be valid
  TORCH_CHECK(
      PyType_IsSubtype(type, &THPVariableType),
      "Creating a Tensor subclass from a class ",
      "that does not inherit from Tensor is not possible. Make sure your class inherits from Tensor.");

  PyObject* obj = type->tp_alloc(type, 0);
  if (obj) {
    auto v = (THPVariable*)obj;
    // TODO: named constructor to avoid default initialization
    new (&v->cdata) MaybeOwned<Variable>();
    v->cdata = MaybeOwned<Variable>::owned(std::move(_var));
    const auto& var = THPVariable_Unpack(v);
    var.unsafeGetTensorImpl()->init_pyobj(self_interpreter.get(), obj, status);
    if (check_has_torch_dispatch(obj)) {
      var.unsafeGetTensorImpl()->set_python_dispatch(true);
    }
  }
  return obj;
}

/// NOTE [ PyObject Traversal ]
///
/// PyObjects that are wrapping c++ objects can lead to non-trivial traverse
/// logic and it can be tricky to know what to traverse and when. This note
/// tries to clarify what is the danger here and a simple algorithm to choose
/// how to write the tp_traverse and tp_clear functions. If you're not already
/// familiar with how the CPython GC works, you should read this in-depth
/// description: https://devguide.python.org/garbage_collector/
///
/// The complexity for us comes from the fact that some c++ shared_ptr objects
/// own references to python objects and are also owned both by other python
/// objects and c++ objects. This means that to allow the GC to collect all
/// cycles, we need to properly implement the traverse/clear methods that take
/// into account these C++ ownership links.
///
/// The main danger here comes from the fact that, while all python-related code
/// is thread safe wrt the GC execution (thanks to the GIL), other threads might
/// be using our C++ objects arbitrarily which can lead to shared_ptr ref count
/// going up or down in between the different traverse/clear invocations. The
/// one constraint we add here that is not explicitly mentioned in the GC
/// description above is that for a given GC run (meaning while the GIL is
/// held), the traverse/clear pair should never report different ownership
/// relations: if traverse visited a given PyObject, then the clear within that
/// same GC run must still be the sole owner and clear that PyObject.
///
/// A more mechanical algorithm to know what to traverse/clear is as follows:
///   - Any field on this PyObject that contains a strong reference to another
///   PyObject
///     must be visited and cleared. An example of that is the "backward_hooks"
///     field of the THPVariable.
///   - Any field that contains a C++ object that is uniquely owned by this
///   PyObject (either
///     a unique_ptr or a shared_ptr with use_count==1) should have all the
///     PyObject it owns visited and cleared. An example would be here the
///     tensor hooks.
///   - If that uniquely owned C++ object also uniquely owns other C++ objects,
///   these should be
///     visited and cleared as well if they contain any PyObject.
///
/// Caveat: to avoid slow runtime, we limit the depth of this exploration of C++
/// objects in practice and we do not, for example, go through the whole
/// autograd graph, even if it is uniquely owned. This is a known place where
/// users can create noncollectable cycles as described in:
/// https://github.com/pytorch/pytorch/issues/7343
///

static int traverse_slots(
    PyTypeObject* type,
    PyObject* self,
    visitproc visit,
    void* arg) {
  // NOLINTNEXTLINE(cppcoreguidelines-init-variables)
  Py_ssize_t i, n;
  // NOLINTNEXTLINE(cppcoreguidelines-init-variables)
  PyMemberDef* mp;

  n = Py_SIZE(type);
  mp = PyHeapType_GET_MEMBERS((PyHeapTypeObject*)type);
  for (i = 0; i < n; i++, mp++) {
    if (mp->type == T_OBJECT_EX) {
      char* addr = (char*)self + mp->offset;
      PyObject* obj = *(PyObject**)addr;
      if (obj != nullptr) {
        int err = visit(obj, arg);
        if (err)
          return err;
      }
    }
  }
  return 0;
}

static int THPVariable_subclass_traverse(
    PyObject* self,
    visitproc visit,
    void* arg) {
  // If the tensor is eligible to be resurrected, don't traverse it; instead
  // treat all of its references as a root (as they WOULD be a root since we
  // can treat the inbound C++ references as root owners).
  //
  // This works because unlike conventional GCs, Python's GC operates in two
  // phases: first it uses traverse to discover roots, and then it uses traverse
  // to do reachability.  Bypassing traverse during root discovery forces Python
  // to treat self as a root for everything it refers to.  For a full
  // explanation of the algorithm see
  // https://devguide.python.org/garbage_collector/
  //
  // NB: if we don't hold an owning reference to the underlying Tensor, it is
  // possible that the underlying Tensor has already gone dead.  In that case,
  // it's not safe to access it.  But it's also safe to traverse, because if
  // the underlying Tensor *is* live, then root discovery will determine that
  // self is live, and nothing will get GC'ed anyway (resurrection cannot happen
  // if the C++ objects owns the PyObject)
  THPVariable* var = reinterpret_cast<THPVariable*>(self);
  if (isResurrectable(var)) {
    return 0;
  }

  // Crappy version of subtype_traverse; same deal as
  // THPVariable_subclass_dealloc

  PyTypeObject* type = Py_TYPE(self);
  // Traverse slots until we get to base class THPVariableType
  {
    PyTypeObject* base = type;
    while (base != &THPVariableType) {
      if (Py_SIZE(base)) {
        int err = traverse_slots(base, self, visit, arg);
        if (err)
          return err;
      }
      base = base->tp_base;
      TORCH_INTERNAL_ASSERT(base);
    }
  }

  // All Python defined classes have __dict__
  if (C10_LIKELY(type->tp_dictoffset)) {
    PyObject** dictptr = _PyObject_GetDictPtr(self);
    if (dictptr && *dictptr)
      Py_VISIT(*dictptr);
  }

  TORCH_INTERNAL_ASSERT(type->tp_flags & Py_TPFLAGS_HEAPTYPE);
  Py_VISIT(type);

  // Finally traverse THPVariable special stuff
  Py_VISIT(var->backward_hooks);
  if (!var->cdata.unsafeIsBorrowed()) {
    const auto& tensor = THPVariable_Unpack(var);
    if (tensor.defined()) {
      // WARNING: The grad_fn traversal logic is very subtle, if you change
      // this, be very careful not to re-introduce this bug:
      // https://gist.github.com/zou3519/7ac92b84dd7d206dcc6eae55fee8372c

      // We ensure that we follow NOTE [ PyObject Traversal ] he by checking
      // that this python object is the sole owner of the underlying Tensor and
      // that this Tensor is the sole owner of its grad_fn. In this case, the
      // only way to get a new reference to the grad_fn is by using this python
      // object, which requires the GIL to be accessed. Note that this is only
      // valid as long as user don't share non-owning references across
      // different threads (which is crazy and should never be done).

      if (tensor.use_count() == 1) {
        auto autograd_meta = torch::autograd::impl::get_autograd_meta(tensor);
        if (autograd_meta) {
          // Do NOT call grad_fn() here as that might trigger a recompute
          const auto& grad_fn = autograd_meta->grad_fn_;
          if (grad_fn && grad_fn.use_count() == 1) {
            // All Node can have a pyobj (stored in "pyobj_")
            Py_VISIT(grad_fn->pyobj());
            // PyNode are special as they also have an "obj" field
            if (auto py_node_fn = dynamic_cast<PyNode*>(grad_fn.get())) {
              Py_VISIT(py_node_fn->obj);
            }
          }
        }
      }

      for (const auto& hook : torch::autograd::impl::hooks(tensor)) {
        if (auto pyhook = dynamic_cast<PyFunctionPreHook*>(hook.get())) {
          Py_VISIT(pyhook->dict);
        }
      }
    }
  }

  return 0;
}

int THPVariableMetaType_init(PyObject* cls, PyObject* args, PyObject* kwargs) {
  if (PyType_Type.tp_init(cls, args, kwargs) < 0) {
    return -1;
  }
  ((PyTypeObject*)cls)->tp_dealloc = (destructor)THPVariable_subclass_dealloc;
  ((PyTypeObject*)cls)->tp_traverse =
      (traverseproc)THPVariable_subclass_traverse;
  return 0;
}

namespace torch {
namespace autograd {

// NOLINTNEXTLINE(modernize-avoid-c-arrays,cppcoreguidelines-avoid-c-arrays,cppcoreguidelines-avoid-non-const-global-variables)
extern PyMethodDef variable_methods[];
extern void initTorchFunctions(PyObject* module);

void initTensorImplConversion(PyObject* module) {
  auto m = py::handle(module).cast<py::module>();
  m.def("_wrap_tensor_impl", [](void* ptr) {
    auto p = c10::intrusive_ptr<c10::TensorImpl, at::UndefinedTensorImpl>::
        unsafe_reclaim_from_nonowning(static_cast<c10::TensorImpl*>(ptr));
    TORCH_CHECK(p.defined(), "Can't wrap undefined tensor");
    auto tensor = at::Tensor::wrap_tensor_impl(std::move(p));
    // NOLINTNEXTLINE(performance-move-const-arg)
    return py::cast(std::move(tensor));
  });
  // set on the module level to avoid mixing pybind and plain CPython extensions
  m.def("_tensor_impl_raw_handle", [](torch::autograd::Variable* t) -> void* {
    // We return a raw non-owning pointer here, we rely on surrounding
    // code to keep the original tensor alive
    return t->getIntrusivePtr().get();
  });
}
} // namespace autograd
} // namespace torch

bool THPVariable_initModule(PyObject* module) {
  THPVariableMetaType.tp_base = &PyType_Type;
  if (PyType_Ready(&THPVariableMetaType) < 0)
    return false;
  Py_INCREF(&THPVariableMetaType);
  PyModule_AddObject(module, "_TensorMeta", (PyObject*)&THPVariableMetaType);

  static std::vector<PyMethodDef> methods;
  THPUtils_addPyMethodDefs(methods, torch::autograd::variable_methods);
  THPUtils_addPyMethodDefs(methods, extra_methods);
  THPVariableType.tp_methods = methods.data();
  if (PyType_Ready(&THPVariableType) < 0)
    return false;
  Py_INCREF(&THPVariableType);
  PyModule_AddObject(module, "_TensorBase", (PyObject*)&THPVariableType);
  torch::autograd::initTorchFunctions(module);
  torch::autograd::initTensorImplConversion(module);
  return true;
}

namespace {

bool isPythonTensor(const Tensor& tensor) {
  return tensor.unsafeGetTensorImpl()->key_set().has(c10::DispatchKey::Python);
}

py::object torchDispatchFromTensorImpl(
    const c10::TensorImpl* self,
    const char* func_name,
    PyObject* torch_api_function,
    const char* module_name) {
  TORCH_CHECK(
      PyGILState_Check(),
      "GIL must be held before you call parseIValuesToPyArgsKwargs");

  std::vector<py::handle> overloaded_args;
  // TODO: there should be a shorter way to spell this
  // TODO: fix the constness of target
  Tensor self_t = Tensor(
      c10::intrusive_ptr<c10::TensorImpl, c10::UndefinedTensorImpl>::
          unsafe_reclaim_from_nonowning(const_cast<c10::TensorImpl*>(self)));
  auto self_p = py::reinterpret_steal<py::object>(THPVariable_Wrap(self_t));
  TORCH_INTERNAL_ASSERT(isPythonTensor(self_t));
  append_overloaded_tensor(&overloaded_args, self_p.ptr());
  auto args = py::reinterpret_steal<py::object>(PyTuple_New(1));
  PyTuple_SET_ITEM(args.ptr(), 0, self_p.release().ptr());

  py::dict kwargs;

  return py::reinterpret_steal<py::object>(
      handle_torch_function_no_python_arg_parser(
          overloaded_args,
          args.ptr(),
          kwargs.ptr(),
          func_name,
          torch_api_function,
          module_name,
          TorchFunctionName::TorchDispatch));
}

void concrete_dispatch_fn(
    const c10::impl::PyInterpreter*,
    const c10::OperatorHandle& op,
    torch::jit::Stack* stack) {
  const auto& schema = op.schema();
  const auto num_arguments = schema.arguments().size();
  auto arguments = torch::jit::pop(*stack, num_arguments);

  // Parse the name into namespace and name (no overload_name)
  // TODO: put this into the library
  const auto& qualified_name = op.operator_name().name;
  const auto& overload_name = schema.overload_name();
  auto pos = qualified_name.find("::");
  TORCH_INTERNAL_ASSERT(pos != std::string::npos, qualified_name);
  // Make me some null terminated strings
  std::string ns_str = qualified_name.substr(0, pos);
  const char* ns = ns_str.c_str();
  const char* func_name = qualified_name.c_str() + pos + strlen("::");

  // The plan: convert all the arguments back into PyObjects,
  // extracting out the tensor handles, then call
  // handle_torch_function_no_python_arg_parser
  // NB: at the point arguments are pushed to the stack, ALL defaults
  // are already present

  py::gil_scoped_acquire g;

  std::vector<py::handle> overloaded_args;
  py::handle torch_api_function =
      py::module::import("torch").attr("ops").attr(ns).attr(func_name);
  py::handle torch_api_function_overload;
  if (overload_name == "") {
    torch_api_function_overload = torch_api_function.attr("default");
  } else {
    torch_api_function_overload =
        torch_api_function.attr(overload_name.c_str());
  }
  std::string module_name_str = "torch.ops." + ns_str;

  // Find overloaded tensors
  for (const auto idx : c10::irange(arguments.size())) {
    const auto& ivalue = arguments[idx];
    if (ivalue.isTensor()) {
      const auto& tensor = ivalue.toTensor();
      if (isPythonTensor(tensor)) {
        append_overloaded_tensor(&overloaded_args, py::cast(tensor).ptr());
      }
    } else if (ivalue.isList()) {
      const auto& list = ivalue.toListRef();
      for (const auto jdx : c10::irange(list.size())) {
        const auto& nv = list[jdx];
        if (nv.isTensor()) {
          const auto& tensor = nv.toTensor();
          if (isPythonTensor(tensor)) {
            append_overloaded_tensor(&overloaded_args, py::cast(tensor).ptr());
          }
        }
      }
    }
  }

  auto args_kwargs = parseIValuesToPyArgsKwargs(op, arguments);
  auto args = std::move(args_kwargs.first);
  auto kwargs = std::move(args_kwargs.second);

  PyObject* obj = handle_torch_function_no_python_arg_parser(
      overloaded_args,
      args.ptr(),
      kwargs.ptr(),
      func_name,
      torch_api_function_overload.ptr(),
      module_name_str.c_str(),
      TorchFunctionName::TorchDispatch);
  pushPyOutToStack(
      op, stack, py::reinterpret_steal<py::object>(obj), "__torch_dispatch__");
}

c10::intrusive_ptr<TensorImpl> concrete_detach_fn(
    const c10::impl::PyInterpreter*,
    const c10::TensorImpl* self) {
  pybind11::gil_scoped_acquire gil;
  at::impl::MaybeSetTLSOnEntryGuard guard;

  auto out = torchDispatchFromTensorImpl(
      self,
      "detach",
      py::module::import("torch")
          .attr("ops")
          .attr("aten")
          .attr("detach")
          .attr("default")
          .ptr(),
      "torch.ops.aten");

  TORCH_CHECK(
      THPVariable_Check(out.ptr()),
      "detach returned invalid type ",
      py::detail::get_fully_qualified_tp_name(Py_TYPE(out.ptr())),
      ", expected Tensor");
  const Tensor& res_t = THPVariable_Unpack(out.ptr());
  return res_t.getIntrusivePtr();
}

bool concrete_is_contiguous_fn(
    const c10::impl::PyInterpreter*,
    const c10::TensorImpl* self) {
  pybind11::gil_scoped_acquire gil;
  at::impl::MaybeSetTLSOnEntryGuard guard;

  auto out = torchDispatchFromTensorImpl(
      self,
      "is_contiguous",
      py::module::import("torch")
          .attr("ops")
          .attr("aten")
          .attr("is_contiguous")
          .attr("default")
          .ptr(),
      "torch.ops.aten");

  TORCH_CHECK(
      PyBool_Check(out.ptr()),
      "is_contiguous returned invalid type ",
      py::detail::get_fully_qualified_tp_name(Py_TYPE(out.ptr())),
      ", expected bool");

  return PyObject_IsTrue(out.ptr());
}

int64_t concrete_dim_fn(
    const c10::impl::PyInterpreter*,
    const c10::TensorImpl* self) {
  pybind11::gil_scoped_acquire gil;
  at::impl::MaybeSetTLSOnEntryGuard guard;

  auto out = torchDispatchFromTensorImpl(
      self,
      "dim",
      py::module::import("torch")
          .attr("ops")
          .attr("aten")
          .attr("dim")
          .attr("default")
          .ptr(),
      "torch.ops.aten");

  TORCH_CHECK(
      PyLong_Check(out.ptr()),
      "dim returned invalid type ",
      py::detail::get_fully_qualified_tp_name(Py_TYPE(out.ptr())),
      ", expected int");

  return THPUtils_unpackLong(out.ptr());
}

c10::Device concrete_device_fn(
    const c10::impl::PyInterpreter*,
    const c10::TensorImpl* self) {
  pybind11::gil_scoped_acquire gil;
  at::impl::MaybeSetTLSOnEntryGuard guard;

  auto out = torchDispatchFromTensorImpl(
      self,
      "device",
      py::module::import("torch")
          .attr("ops")
          .attr("prim")
          .attr("device")
          .attr("default")
          .ptr(),
      "torch.ops.prim");

  return toDevice(out.ptr());
}

c10::IntArrayRef concrete_strides_fn(
    const c10::impl::PyInterpreter*,
    const c10::TensorImpl* self) {
  pybind11::gil_scoped_acquire gil;
  at::impl::MaybeSetTLSOnEntryGuard guard;

  auto out = torchDispatchFromTensorImpl(
      self,
      "stride",
<<<<<<< HEAD
      py::module::import("torch").attr("ops").attr("aten").attr("stride").attr("default").ptr(),
=======
      py::module::import("torch")
          .attr("ops")
          .attr("aten")
          .attr("stride")
          .attr("default")
          .ptr(),
>>>>>>> 501c53b3
      "torch.ops.aten");

  if (out == Py_None) {
    TORCH_CHECK(
        !self->has_symbolic_sizes_strides(),
        "Cannot call sizes on a tensor with symbolic shapes/strides");
    return self->strides_default();
  }

  py::object values = py::reinterpret_steal<py::object>(out.ptr());

  c10::optional<PyObject*> mb_obj = self->check_pyobj(getPyInterpreter());
  TORCH_CHECK(
      mb_obj.has_value(), "Tensor subclass's PyInterpreter has no value");
  PyObject* subclass = *mb_obj;
  Py_INCREF(subclass);
  py::object sub = py::reinterpret_steal<py::object>(subclass);

  py::object os = py::module_::import("torch").attr("overrides");
  py::function get_buffer =
      py::reinterpret_borrow<py::function>(os.attr("get_buffer"));
  auto buffer = get_buffer(sub, values, "stride");
  auto result = THPUtils_unpackLongs(buffer.ptr());
  int64_t* start = (int64_t*)result[0];
  int64_t len = result[1];

  return c10::IntArrayRef(start, len);
}

static std::vector<int64_t> values_from_buffer(
    const c10::TensorImpl* self,
    py::handle values) {
  c10::TensorImpl* ptr = const_cast<c10::TensorImpl*>(self);
  c10::optional<PyObject*> mb_obj = ptr->check_pyobj(getPyInterpreter());
  TORCH_CHECK(
      mb_obj.has_value(), "Tensor subclass's PyInterpreter has no value");

  py::object os = py::module_::import("torch").attr("overrides");
  py::function get_buffer =
      py::reinterpret_borrow<py::function>(os.attr("get_buffer"));
  auto buffer = get_buffer(py::handle(*mb_obj), values, "size");
  auto result = THPUtils_unpackLongs(buffer.ptr());
  return result;
}

c10::IntArrayRef concrete_sizes_fn(
    const c10::impl::PyInterpreter*,
    const c10::TensorImpl* self) {
  pybind11::gil_scoped_acquire gil;
  at::impl::MaybeSetTLSOnEntryGuard guard;

  auto out = torchDispatchFromTensorImpl(
      self,
      "size",
      py::module::import("torch")
          .attr("ops")
          .attr("aten")
          .attr("size")
          .attr("default")
          .ptr(),
      "torch.ops.aten");

  if (out == Py_None) {
    TORCH_CHECK(
        !self->has_symbolic_sizes_strides(),
        "Cannot call sizes on a tensor with symbolic shapes/strides");
    return self->sizes_default();
  }

  py::object values = py::reinterpret_steal<py::object>(out.ptr());
  auto result = values_from_buffer(self, values);
  int64_t* start = (int64_t*)result[0];
  int64_t len = result[1];

  return c10::IntArrayRef(start, len);
}

c10::SymIntArrayRef concrete_sym_sizes_fn(
    const c10::impl::PyInterpreter*,
    const c10::TensorImpl* self) {
  pybind11::gil_scoped_acquire gil;
  at::impl::MaybeSetTLSOnEntryGuard guard;
  HANDLE_TH_ERRORS
  auto out = torchDispatchFromTensorImpl(
      self,
      "sym_size",
      py::module::import("torch")
          .attr("ops")
          .attr("aten")
          .attr("sym_size")
          .attr("default")
          .ptr(),
      "torch.ops.aten");

  if (out == Py_None) {
    return self->sym_sizes_default();
  }
  // We need to squeeze SymIntNodes and ints into `SymInts`
  // since it's a format `sym_sizes()` are stored in
  TORCH_CHECK(
      py::isinstance<py::tuple>(out) || py::isinstance<py::list>(out),
      "Symshape must be a list or a tuple");
  py::list symints;
  for (auto it = out.begin(); it != out.end(); it++) {
    auto elm = *it;
    auto si = torch::is_symint_node(elm)
        ? elm.cast<c10::SymbolicIntNode*>()->toSymInt()
        : c10::SymInt{py::cast<int64_t>(elm)};
    symints.append(si.data());
  }

  auto result = values_from_buffer(self, symints);
  c10::SymInt* start = (c10::SymInt*)result[0];
  int64_t len = result[1];

  return c10::SymIntArrayRef(start, len);
  END_HANDLE_TH_ERRORS_PYBIND
}

c10::Layout concrete_layout_fn(
    const c10::impl::PyInterpreter*,
    const c10::TensorImpl* self) {
  pybind11::gil_scoped_acquire gil;
  at::impl::MaybeSetTLSOnEntryGuard guard;

  auto out = torchDispatchFromTensorImpl(
      self,
      "layout",
      py::module::import("torch")
          .attr("ops")
          .attr("prim")
          .attr("layout")
          .attr("default")
          .ptr(),
      "torch.ops.prim");

  TORCH_CHECK(
      THPLayout_Check(out.ptr()),
      "layout returned invalid type ",
      py::detail::get_fully_qualified_tp_name(Py_TYPE(out.ptr())),
      ", expected Layout");

  return toLayout(out.ptr());
}

} // anonymous namespace<|MERGE_RESOLUTION|>--- conflicted
+++ resolved
@@ -2299,16 +2299,12 @@
   auto out = torchDispatchFromTensorImpl(
       self,
       "stride",
-<<<<<<< HEAD
-      py::module::import("torch").attr("ops").attr("aten").attr("stride").attr("default").ptr(),
-=======
       py::module::import("torch")
           .attr("ops")
           .attr("aten")
           .attr("stride")
           .attr("default")
           .ptr(),
->>>>>>> 501c53b3
       "torch.ops.aten");
 
   if (out == Py_None) {
