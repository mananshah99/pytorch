--- conflicted
+++ resolved
@@ -60,11 +60,7 @@
 
   // Use shared_ptr instead of unique_ptr so that BackendDevice can be copied.
   std::shared_ptr<BackendDeviceType> type_;
-<<<<<<< HEAD
   int64_t ordinal_;
-=======
-  int64_t ordinal_{0};
->>>>>>> 7fd0cf55
 };
 
 TORCH_API std::ostream& operator<<(
