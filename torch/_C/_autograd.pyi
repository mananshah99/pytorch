--- conflicted
+++ resolved
@@ -101,13 +101,6 @@
 def _add_metadata_json(key: str, value: str) -> None: ...
 def _kineto_step() -> None: ...
 def kineto_available() -> bool: ...
-<<<<<<< HEAD
-def _add_execution_graph_observer(output_file_path: str) -> bool: ...
-def _remove_execution_graph_observer() -> None: ...
-def _enable_execution_graph_observer() -> None: ...
-def _disable_execution_graph_observer() -> None: ...
-=======
->>>>>>> 8d93f6b4
 def _record_function_with_args_enter(name: str, args: List[Any]) -> torch.Tensor: ...
 def _record_function_with_args_exit(handle: torch.Tensor) -> None: ...
 def _supported_activities() -> Set[ProfilerActivity]: ...
