import torch
from torch.types import Storage
from ._zip_file_torchscript import TorchScriptPackageZipFileWriter
from torch.serialization import location_tag, normalize_storage_type
from .package_exporter_no_torch import PackageExporter as DefaultPackageExporter
from .importer import sys_importer, Importer
from typing import (
    cast,
    BinaryIO,
    Sequence,
    Union,
)
<<<<<<< HEAD
from pathlib import Path
=======
from torch.types import Storage

import torch
from torch.utils.hooks import RemovableHandle

from ._digraph import DiGraph
from ._importlib import _normalize_path
from ._mangling import demangle, is_mangled
from ._package_pickler import create_pickler
from ._stdlib import is_stdlib_module
from .find_file_dependencies import find_files_source_depends_on
from .glob_group import GlobGroup, GlobPattern
from .importer import Importer, OrderedImporter, sys_importer
from ._zip_file_torchscript import TorchScriptPackageZipFileWriter
from ._zip_file import PackageZipFileWriter
from torch.serialization import location_tag, normalize_storage_type

_gate_torchscript_serialization = True

ActionHook = Callable[["PackageExporter", str], None]


class _ModuleProviderAction(Enum):
    """Represents one of the actions that :class:`PackageExporter` can take on a module.

    See :meth:`PackageExporter.extern` and friends for a description of what the actions do.
    """

    INTERN = 1
    EXTERN = 2
    MOCK = 3
    DENY = 4
    # Special case: when a module is mocked, PackageExporter writes out a
    # `_mock` module that implements our mocking stubs. If we re-package code,
    # we may encounter a `_mock` module from the original package. If we do,
    # just ignore it and write a `_mock` module once.
    REPACKAGED_MOCK_MODULE = 5
    # Special case: PackageImporter adds a fake module
    # (`torch_package_importer`) that allows packaged code to access it. Don't
    # re-export this.
    SKIP = 6


class PackagingErrorReason(Enum):
    """Listing of different reasons a dependency may fail to package.

    This enum is used to provide good error messages when
    :class:`PackagingError` is raised.
    """

    def __repr__(self):
        return "<%s.%s>" % (self.__class__.__name__, self.name)

    IS_EXTENSION_MODULE = (
        "Module is a C extension module. torch.package supports Python modules only."
    )
    NO_DUNDER_FILE = "Module had no __file__ defined."
    SOURCE_FILE_NOT_FOUND = (
        "Module had a __file__, but we could not find it in your filesystem."
    )
    DEPENDENCY_RESOLUTION_FAILED = "Dependency resolution failed."
    NO_ACTION = (
        "Module did not match against any action pattern. Extern, mock, or intern it."
    )
    DENIED = "Module was denied by a pattern."
    MOCKED_BUT_STILL_USED = (
        "Module was mocked out, but is still being used in the package. "
        "Please intern or extern the mocked modules if objects are supposed to be in "
        "the package."
    )


@dataclass
class _PatternInfo:
    """Holds :class:`PackageExporter`-specific info about how to execute matches against"""

    # What action to take on a module that matches this pattern.
    action: _ModuleProviderAction
    # The value of `allow_empty` the user gave when specifying the pattern.
    allow_empty: bool
    # Whether this pattern has been matched during packaging.
    was_matched: bool

    def __init__(self, action, allow_empty):
        self.action = action
        self.allow_empty = allow_empty
        self.was_matched = False


class EmptyMatchError(Exception):
    """This is an exception that is thrown when a mock or extern is marked as
    ``allow_empty=False``, and is not matched with any module during packaging.
    """

    pass


class PackagingError(Exception):
    """This exception is raised when there is an issue with exporting a package.
    ``PackageExporter`` will attempt to gather up all the errors and present
    them to you at once.
    """

    def __init__(self, dependency_graph: DiGraph):
        # Group errors by reason.
        broken: Dict[PackagingErrorReason, List[str]] = defaultdict(list)
        for module_name, attrs in dependency_graph.nodes.items():
            error = attrs.get("error")
            if error is None:
                continue
            if error == PackagingErrorReason.NO_ACTION:
                assert "action" not in attrs
            broken[error].append(module_name)

        message = io.StringIO()
        message.write("\n")

        for reason, module_names in broken.items():
            message.write(f"* {reason.value}\n")
            for module_name in module_names:
                message.write(f"    {module_name}\n")

                # Print additional context if it's provided.
                error_context = dependency_graph.nodes[module_name].get("error_context")
                if error_context is not None:
                    message.write(f"      Context: {error_context}\n")

        # Save the dependency graph so that tooling can get at it.
        self.dependency_graph = dependency_graph
        super().__init__(message.getvalue())


class PackageExporter:
    """Exporters allow you to write packages of code, pickled Python data, and
    arbitrary binary and text resources into a self-contained package.

    Imports can load this code in a hermetic way, such that code is loaded
    from the package rather than the normal Python import system. This allows
    for the packaging of PyTorch model code and data so that it can be run
    on a server or used in the future for transfer learning.

    The code contained in packages is copied file-by-file from the original
    source when it is created, and the file format is a specially organized
    zip file. Future users of the package can unzip the package, and edit the code
    in order to perform custom modifications to it.

    The importer for packages ensures that code in the module can only be loaded from
    within the package, except for modules explicitly listed as external using :meth:`extern`.
    The file ``extern_modules`` in the zip archive lists all the modules that a package externally depends on.
    This prevents "implicit" dependencies where the package runs locally because it is importing
    a locally-installed package, but then fails when the package is copied to another machine.
>>>>>>> 3a1b120b

class PackageExporter(DefaultPackageExporter):
    """
    A package exporter for specialized functionality for torch. Specifically it uses the optimizations
    of torch's storage in order to not duplicate tensors.
    """
    def __init__(
        self,
        f: Union[str, Path, BinaryIO],
        importer: Union[Importer, Sequence[Importer]] = sys_importer
    ):

        super(PackageExporter, self).__init__(f, importer, zip_file_writer_type=TorchScriptPackageZipFileWriter)


    def persistent_id(self, obj):
        # needed for 'storage' typename which is a way in which torch models are saved
        if torch.is_storage(obj) or isinstance(obj, torch.storage._TypedStorage):
            if isinstance(obj, torch.storage._TypedStorage):
                # TODO: Once we decide to break serialization FC, we can
                # remove this case
                storage = obj._storage
                storage_type_str = obj.pickle_storage_type()
                storage_type = getattr(torch, storage_type_str)
                dtype = obj.dtype
                storage_numel = obj.size()

            else:
                storage = obj
                storage_type = normalize_storage_type(type(storage))
                dtype = torch.uint8
                storage_numel = storage.nbytes()

            storage = cast(Storage, storage)
            location = location_tag(storage)

            # serialize storage if not already written
            assert isinstance(self.zip_file, TorchScriptPackageZipFileWriter)
            storage_present = self.zip_file.storage_context.has_storage(storage)
            storage_id = self.zip_file.storage_context.get_or_add_storage(storage)
            if not storage_present:
                if storage.device.type != "cpu":
                    storage = storage.cpu()
                num_bytes = storage.nbytes()
                self.zip_file.write_record(
                    f".data/{storage_id}.storage", storage.data_ptr(), num_bytes
                )
            return ("storage", storage_type, storage_id, location, storage_numel)
        return None<|MERGE_RESOLUTION|>--- conflicted
+++ resolved
@@ -10,161 +10,7 @@
     Sequence,
     Union,
 )
-<<<<<<< HEAD
 from pathlib import Path
-=======
-from torch.types import Storage
-
-import torch
-from torch.utils.hooks import RemovableHandle
-
-from ._digraph import DiGraph
-from ._importlib import _normalize_path
-from ._mangling import demangle, is_mangled
-from ._package_pickler import create_pickler
-from ._stdlib import is_stdlib_module
-from .find_file_dependencies import find_files_source_depends_on
-from .glob_group import GlobGroup, GlobPattern
-from .importer import Importer, OrderedImporter, sys_importer
-from ._zip_file_torchscript import TorchScriptPackageZipFileWriter
-from ._zip_file import PackageZipFileWriter
-from torch.serialization import location_tag, normalize_storage_type
-
-_gate_torchscript_serialization = True
-
-ActionHook = Callable[["PackageExporter", str], None]
-
-
-class _ModuleProviderAction(Enum):
-    """Represents one of the actions that :class:`PackageExporter` can take on a module.
-
-    See :meth:`PackageExporter.extern` and friends for a description of what the actions do.
-    """
-
-    INTERN = 1
-    EXTERN = 2
-    MOCK = 3
-    DENY = 4
-    # Special case: when a module is mocked, PackageExporter writes out a
-    # `_mock` module that implements our mocking stubs. If we re-package code,
-    # we may encounter a `_mock` module from the original package. If we do,
-    # just ignore it and write a `_mock` module once.
-    REPACKAGED_MOCK_MODULE = 5
-    # Special case: PackageImporter adds a fake module
-    # (`torch_package_importer`) that allows packaged code to access it. Don't
-    # re-export this.
-    SKIP = 6
-
-
-class PackagingErrorReason(Enum):
-    """Listing of different reasons a dependency may fail to package.
-
-    This enum is used to provide good error messages when
-    :class:`PackagingError` is raised.
-    """
-
-    def __repr__(self):
-        return "<%s.%s>" % (self.__class__.__name__, self.name)
-
-    IS_EXTENSION_MODULE = (
-        "Module is a C extension module. torch.package supports Python modules only."
-    )
-    NO_DUNDER_FILE = "Module had no __file__ defined."
-    SOURCE_FILE_NOT_FOUND = (
-        "Module had a __file__, but we could not find it in your filesystem."
-    )
-    DEPENDENCY_RESOLUTION_FAILED = "Dependency resolution failed."
-    NO_ACTION = (
-        "Module did not match against any action pattern. Extern, mock, or intern it."
-    )
-    DENIED = "Module was denied by a pattern."
-    MOCKED_BUT_STILL_USED = (
-        "Module was mocked out, but is still being used in the package. "
-        "Please intern or extern the mocked modules if objects are supposed to be in "
-        "the package."
-    )
-
-
-@dataclass
-class _PatternInfo:
-    """Holds :class:`PackageExporter`-specific info about how to execute matches against"""
-
-    # What action to take on a module that matches this pattern.
-    action: _ModuleProviderAction
-    # The value of `allow_empty` the user gave when specifying the pattern.
-    allow_empty: bool
-    # Whether this pattern has been matched during packaging.
-    was_matched: bool
-
-    def __init__(self, action, allow_empty):
-        self.action = action
-        self.allow_empty = allow_empty
-        self.was_matched = False
-
-
-class EmptyMatchError(Exception):
-    """This is an exception that is thrown when a mock or extern is marked as
-    ``allow_empty=False``, and is not matched with any module during packaging.
-    """
-
-    pass
-
-
-class PackagingError(Exception):
-    """This exception is raised when there is an issue with exporting a package.
-    ``PackageExporter`` will attempt to gather up all the errors and present
-    them to you at once.
-    """
-
-    def __init__(self, dependency_graph: DiGraph):
-        # Group errors by reason.
-        broken: Dict[PackagingErrorReason, List[str]] = defaultdict(list)
-        for module_name, attrs in dependency_graph.nodes.items():
-            error = attrs.get("error")
-            if error is None:
-                continue
-            if error == PackagingErrorReason.NO_ACTION:
-                assert "action" not in attrs
-            broken[error].append(module_name)
-
-        message = io.StringIO()
-        message.write("\n")
-
-        for reason, module_names in broken.items():
-            message.write(f"* {reason.value}\n")
-            for module_name in module_names:
-                message.write(f"    {module_name}\n")
-
-                # Print additional context if it's provided.
-                error_context = dependency_graph.nodes[module_name].get("error_context")
-                if error_context is not None:
-                    message.write(f"      Context: {error_context}\n")
-
-        # Save the dependency graph so that tooling can get at it.
-        self.dependency_graph = dependency_graph
-        super().__init__(message.getvalue())
-
-
-class PackageExporter:
-    """Exporters allow you to write packages of code, pickled Python data, and
-    arbitrary binary and text resources into a self-contained package.
-
-    Imports can load this code in a hermetic way, such that code is loaded
-    from the package rather than the normal Python import system. This allows
-    for the packaging of PyTorch model code and data so that it can be run
-    on a server or used in the future for transfer learning.
-
-    The code contained in packages is copied file-by-file from the original
-    source when it is created, and the file format is a specially organized
-    zip file. Future users of the package can unzip the package, and edit the code
-    in order to perform custom modifications to it.
-
-    The importer for packages ensures that code in the module can only be loaded from
-    within the package, except for modules explicitly listed as external using :meth:`extern`.
-    The file ``extern_modules`` in the zip archive lists all the modules that a package externally depends on.
-    This prevents "implicit" dependencies where the package runs locally because it is importing
-    a locally-installed package, but then fails when the package is copied to another machine.
->>>>>>> 3a1b120b
 
 class PackageExporter(DefaultPackageExporter):
     """
@@ -181,6 +27,7 @@
 
 
     def persistent_id(self, obj):
+        assert isinstance(self.zip_file, TorchScriptPackageZipFileWriter)
         # needed for 'storage' typename which is a way in which torch models are saved
         if torch.is_storage(obj) or isinstance(obj, torch.storage._TypedStorage):
             if isinstance(obj, torch.storage._TypedStorage):
@@ -202,7 +49,6 @@
             location = location_tag(storage)
 
             # serialize storage if not already written
-            assert isinstance(self.zip_file, TorchScriptPackageZipFileWriter)
             storage_present = self.zip_file.storage_context.has_storage(storage)
             storage_id = self.zip_file.storage_context.get_or_add_storage(storage)
             if not storage_present:
