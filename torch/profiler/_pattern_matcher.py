--- conflicted
+++ resolved
@@ -369,21 +369,6 @@
             "Detected DataLoader running with synchronized implementation. "
             "Please enable asynchronous dataloading by setting num_workers > 0 when initializing DataLoader."
         )
-<<<<<<< HEAD
-        # We precompile the regex to avoid recompiling it every time we match
-        # The four back slashes are to escape windows path separator
-        seperator = "\\\\" if os.sep == "\\" else os.sep
-        self.iter_regex = re.compile(
-            r"torch/utils/data/dataloader.py\([0-9]+\): __iter__$".replace(
-                "/", seperator))
-        self.get_iterator_regex = re.compile(
-            r"torch/utils/data/dataloader.py\([0-9]+\): _get_iterator$".
-            replace("/", seperator))
-        self.check_worker_regex = re.compile(
-            r"torch/utils/data/dataloader.py\([0-9]+\): check_worker_number_rationality$"
-            .replace("/", seperator))
-=======
->>>>>>> 2651be75
 
     def match(self, event: _ProfilerEvent):
         def is_dataloader_function(name: str, function_name: str):
