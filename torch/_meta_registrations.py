--- conflicted
+++ resolved
@@ -722,8 +722,6 @@
     )
 
 
-<<<<<<< HEAD
-=======
 @register_meta([aten.nan_to_num.default])
 def meta_nan_to_num(self, nan=None, posinf=None, neginf=None):
     return self.new_empty(self.shape)
@@ -734,7 +732,6 @@
     return other % scalar
 
 
->>>>>>> e519dd37
 @torch.library.impl(meta_lib, "logical_not_")
 def meta_logical_not_(self):
     return self
